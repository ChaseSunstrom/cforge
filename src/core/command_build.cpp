--- conflicted
+++ resolved
@@ -34,9 +34,6 @@
 
 // Default build configuration if not specified
 #define DEFAULT_BUILD_CONFIG "Release"
-
-// Force CMakeLists regeneration flag (set by --force-regenerate)
-static bool force_cmake_regen = false;
 
 /**
  * @brief Get the generator string for CMake based on platform
@@ -157,23 +154,15 @@
   // Transform config name to lowercase for directory naming
   std::string config_lower = string_to_lower(config);
 
-<<<<<<< HEAD
-  // For multi-config generators (Visual Studio, Ninja Multi-Config, Xcode), we don't append the config
-  std::string generator = get_cmake_generator();
-  if (generator.find("Multi-Config") != std::string::npos ||
-      generator.find("Visual Studio") != std::string::npos ||
-      generator.find("Xcode") != std::string::npos) {
-=======
   // For multi-config generators (VS, Xcode, Ninja Multi-Config), keep a single build dir
   std::string generator = get_cmake_generator();
   if (is_multi_config_generator(generator)) {
->>>>>>> 32fbdba8
     // Create the build directory if it doesn't exist
     std::filesystem::path build_path(base_dir);
     if (!std::filesystem::exists(build_path)) {
       std::filesystem::create_directories(build_path);
     }
-    return build_path;
+    return base_dir;
   }
 
   // Format build directory based on configuration
@@ -557,7 +546,7 @@
   }
   std::string current_hash = std::to_string(std::hash<std::string>{}(toml_content));
   std::filesystem::path hash_file = project_dir / ".cforge_toml_hash";
-  if (!force_cmake_regen && std::filesystem::exists(cmakelists_path) && std::filesystem::exists(hash_file)) {
+  if (std::filesystem::exists(cmakelists_path) && std::filesystem::exists(hash_file)) {
     std::ifstream hash_in(hash_file);
     std::string old_hash;
     std::getline(hash_in, old_hash);
@@ -571,6 +560,14 @@
     hash_out.close();
   }
 
+  // Skip generation if CMakeLists.txt already exists in project folder
+  bool file_exists = std::filesystem::exists(cmakelists_path);
+  
+  if (file_exists) {
+    logger::print_verbose("CMakeLists.txt already exists in project directory, using existing file");
+    return true;
+  }
+  
   logger::print_status("Generating CMakeLists.txt from cforge.toml...");
   
   // Check if we're in a workspace
@@ -676,16 +673,13 @@
                 "configuration\")\n\n";
 
   // Set up output directories
-  cmakelists << "# Set up output directories\n";
-  cmakelists << "if(CMAKE_CONFIGURATION_TYPES)\n";
-  cmakelists << "    set(CMAKE_ARCHIVE_OUTPUT_DIRECTORY \"${CMAKE_BINARY_DIR}/lib\")\n";
-  cmakelists << "    set(CMAKE_LIBRARY_OUTPUT_DIRECTORY \"${CMAKE_BINARY_DIR}/lib\")\n";
-  cmakelists << "    set(CMAKE_RUNTIME_OUTPUT_DIRECTORY \"${CMAKE_BINARY_DIR}/bin\")\n";
-  cmakelists << "else()\n";
-  cmakelists << "    set(CMAKE_ARCHIVE_OUTPUT_DIRECTORY \"${CMAKE_BINARY_DIR}/lib/${CMAKE_BUILD_TYPE}\")\n";
-  cmakelists << "    set(CMAKE_LIBRARY_OUTPUT_DIRECTORY \"${CMAKE_BINARY_DIR}/lib/${CMAKE_BUILD_TYPE}\")\n";
-  cmakelists << "    set(CMAKE_RUNTIME_OUTPUT_DIRECTORY \"${CMAKE_BINARY_DIR}/bin/${CMAKE_BUILD_TYPE}\")\n";
-  cmakelists << "endif()\n\n";
+  cmakelists << "# Set output directories\n";
+  cmakelists << "set(CMAKE_ARCHIVE_OUTPUT_DIRECTORY "
+                "\"${CMAKE_BINARY_DIR}/lib/${CMAKE_BUILD_TYPE}\")\n";
+  cmakelists << "set(CMAKE_LIBRARY_OUTPUT_DIRECTORY "
+                "\"${CMAKE_BINARY_DIR}/lib/${CMAKE_BUILD_TYPE}\")\n";
+  cmakelists << "set(CMAKE_RUNTIME_OUTPUT_DIRECTORY "
+                "\"${CMAKE_BINARY_DIR}/bin/${CMAKE_BUILD_TYPE}\")\n\n";
 
   // Get dependencies directory (default: deps)
   std::string deps_dir =
@@ -1010,13 +1004,12 @@
   cmakelists.close();
   logger::print_verbose("Generated CMakeLists.txt in project directory: " +
                         cmakelists_path.string());
-  
   // Save hash of cforge.toml for caching
   {
     std::ofstream hash_out(hash_file);
     hash_out << current_hash;
   }
-
+  logger::print_success("Generated CMakeLists.txt file in project directory");
   return true;
 }
 
@@ -1184,33 +1177,11 @@
 
   // Check if we're in a workspace and workspace CMakeLists exists
   auto [is_workspace, workspace_dir] = is_in_workspace(project_dir);
-<<<<<<< HEAD
-  // Always build each project in its own build directory, even inside a workspace
-  bool use_workspace_build = false;  // ignore workspace build dir for nested projects
-
-  // Use the right directory for building
-  std::filesystem::path build_base_dir;
-  std::filesystem::path source_dir = project_dir;
-
-  if (use_workspace_build) {
-    // Load workspace build directory name
-    toml_reader ws_config;
-    std::string ws_build = DEFAULT_BUILD_DIR;
-    if (ws_config.load((workspace_dir / WORKSPACE_FILE).string())) {
-      ws_build = ws_config.get_string("workspace.build_dir", DEFAULT_BUILD_DIR);
-    }
-    // Place each project under workspace_root/build/<project_name>
-    build_base_dir = workspace_dir / ws_build / project_name;
-  } else {
-    // Use project-specific build directory
-    build_base_dir = project_dir / project_config.get_string("build.build_dir", DEFAULT_BUILD_DIR);
-=======
   bool use_workspace_build = false;
   if (is_workspace && project_dir == workspace_dir &&
       std::filesystem::exists(workspace_dir / "CMakeLists.txt")) {
     logger::print_status("Using workspace-level CMakeLists.txt for build");
     use_workspace_build = true;
->>>>>>> 32fbdba8
   }
   // Determine build and source directories
   std::filesystem::path build_base_dir = use_workspace_build ?
@@ -1234,13 +1205,8 @@
     }
   }
 
-<<<<<<< HEAD
-  // Always generate project-level CMakeLists.txt from cforge.toml when present
-  if (has_project_config) {
-=======
   // Handle project-level dependencies and CMakeLists generation (skip in workspace build)
   if (!use_workspace_build && has_project_config) {
->>>>>>> 32fbdba8
     // Clone Git dependencies before generating CMakeLists.txt
     if (project_config.has_key("dependencies.git")) {
       logger::print_status("Setting up Git dependencies...");
@@ -1261,14 +1227,15 @@
       }
     }
 
-    // Generate or update CMakeLists.txt based on cforge.toml
+    // Generate CMakeLists.txt in the build directory
+    std::filesystem::path timestamp_file =
+        build_dir / ".cforge_cmakefile_timestamp";
+
+    // Generate new CMakeLists.txt in the build directory
     if (!generate_cmakelists_from_toml(project_dir, project_config, verbose)) {
       logger::print_error("Failed to generate CMakeLists.txt in project directory");
       return false;
     }
-<<<<<<< HEAD
-    logger::print_success("Generated CMakeLists.txt file in project directory");
-=======
 
     // Update timestamp file
     std::ofstream timestamp(timestamp_file);
@@ -1277,7 +1244,6 @@
       timestamp.close();
     }
 
->>>>>>> 32fbdba8
   }
 
   // Prepare CMake arguments
@@ -1599,16 +1565,13 @@
                 "configuration\")\n\n";
 
   // Set up output directories
-  cmakelists << "# Set up output directories\n";
-  cmakelists << "if(CMAKE_CONFIGURATION_TYPES)\n";
-  cmakelists << "    set(CMAKE_ARCHIVE_OUTPUT_DIRECTORY \"${CMAKE_BINARY_DIR}/lib\")\n";
-  cmakelists << "    set(CMAKE_LIBRARY_OUTPUT_DIRECTORY \"${CMAKE_BINARY_DIR}/lib\")\n";
-  cmakelists << "    set(CMAKE_RUNTIME_OUTPUT_DIRECTORY \"${CMAKE_BINARY_DIR}/bin\")\n";
-  cmakelists << "else()\n";
-  cmakelists << "    set(CMAKE_ARCHIVE_OUTPUT_DIRECTORY \"${CMAKE_BINARY_DIR}/lib/${CMAKE_BUILD_TYPE}\")\n";
-  cmakelists << "    set(CMAKE_LIBRARY_OUTPUT_DIRECTORY \"${CMAKE_BINARY_DIR}/lib/${CMAKE_BUILD_TYPE}\")\n";
-  cmakelists << "    set(CMAKE_RUNTIME_OUTPUT_DIRECTORY \"${CMAKE_BINARY_DIR}/bin/${CMAKE_BUILD_TYPE}\")\n";
-  cmakelists << "endif()\n\n";
+  cmakelists << "# Set output directories\n";
+  cmakelists << "set(CMAKE_ARCHIVE_OUTPUT_DIRECTORY "
+                "\"${CMAKE_BINARY_DIR}/lib/${CMAKE_BUILD_TYPE}\")\n";
+  cmakelists << "set(CMAKE_LIBRARY_OUTPUT_DIRECTORY "
+                "\"${CMAKE_BINARY_DIR}/lib/${CMAKE_BUILD_TYPE}\")\n";
+  cmakelists << "set(CMAKE_RUNTIME_OUTPUT_DIRECTORY "
+                "\"${CMAKE_BINARY_DIR}/bin/${CMAKE_BUILD_TYPE}\")\n\n";
 
   // Check for workspace-wide dependencies
   if (workspace_config.has_key("dependencies.git")) {
@@ -1976,153 +1939,6 @@
   int result = 0;
 
   if (is_workspace) {
-<<<<<<< HEAD
-    logger::print_status("Building in workspace context: " + current_dir.string());
-    // Build a specific project if requested
-    if (!project_name.empty()) {
-      std::filesystem::path proj_dir = workspace_dir / project_name;
-      if (!std::filesystem::exists(proj_dir) ||
-          !std::filesystem::exists(proj_dir / CFORGE_FILE)) {
-        logger::print_error("Workspace project not found: " + project_name);
-        return 1;
-      }
-      // Build with dependency tracking
-      if (!build_project(proj_dir, config_name, num_jobs, verbose, target)) {
-        logger::print_error("Failed to build project: " + project_name);
-        return 1;
-      }
-      return 0;
-    }
-    // Build all projects in workspace
-    logger::print_status("Building all projects in workspace");
-
-    // Auto-generate workspace CMakeLists.txt based on workspace.toml, with caching
-    {
-      std::filesystem::path toml_path = workspace_dir / WORKSPACE_FILE;
-      std::filesystem::path cmake_path = workspace_dir / "CMakeLists.txt";
-      std::filesystem::path hash_file = workspace_dir / ".cforge_workspace_hash";
-      // Read workspace.toml content for hashing
-      std::ifstream toml_in(toml_path);
-      std::ostringstream ss;
-      ss << toml_in.rdbuf();
-      std::string toml_content = ss.str();
-      std::string current_hash = std::to_string(std::hash<std::string>{}(toml_content));
-      if (std::filesystem::exists(cmake_path) && std::filesystem::exists(hash_file)) {
-        std::ifstream in(hash_file);
-        std::string old_hash;
-        std::getline(in, old_hash);
-        if (old_hash == current_hash) {
-          logger::print_verbose("No changes in workspace.toml, skipping workspace CMakeLists.txt regeneration");
-        } else {
-          generate_workspace_cmakelists(workspace_dir, toml_reader(toml::parse_file(toml_path.string())), verbose);
-          std::ofstream out(hash_file);
-          out << current_hash;
-        }
-      } else {
-        // Generate CMakeLists.txt fresh
-        generate_workspace_cmakelists(workspace_dir, toml_reader(toml::parse_file(toml_path.string())), verbose);
-        std::ofstream out(hash_file);
-        out << current_hash;
-      }
-    }
-
-    // Also auto-generate project-level CMakeLists.txt for each workspace project
-    for (const auto &entry : std::filesystem::directory_iterator(workspace_dir)) {
-      if (entry.is_directory()) {
-        std::filesystem::path project_toml = entry.path() / CFORGE_FILE;
-        if (std::filesystem::exists(project_toml)) {
-          toml_reader project_config(toml::parse_file(project_toml.string()));
-          if (!generate_cmakelists_from_toml(entry.path(), project_config, verbose)) {
-            logger::print_error("Failed to generate CMakeLists.txt for project: " + entry.path().filename().string());
-          } else {
-            logger::print_verbose("Auto-generated CMakeLists.txt for project: " + entry.path().filename().string());
-          }
-        }
-      }
-    }
-
-    // Check if we have a workspace CMakeLists.txt
-    if (std::filesystem::exists(workspace_dir / "CMakeLists.txt")) {
-
-      // Clean the workspace build directory if force_regenerate is set
-      if (force_regenerate) {
-        try {
-          std::filesystem::path workspace_build_config_dir =
-              get_build_dir_for_config(workspace_dir.string(), config_name);
-
-          if (std::filesystem::exists(workspace_build_config_dir)) {
-            // Remove only CMake files, not actual build outputs
-            if (std::filesystem::exists(workspace_build_config_dir /
-                                        "CMakeCache.txt")) {
-              std::filesystem::remove(workspace_build_config_dir /
-                                      "CMakeCache.txt");
-            }
-
-            // Remove CMakeFiles directory
-            if (std::filesystem::exists(workspace_build_config_dir /
-                                        "CMakeFiles")) {
-              std::filesystem::remove_all(workspace_build_config_dir /
-                                          "CMakeFiles");
-            }
-          }
-
-          logger::print_status("Cleaned old CMake cache for workspace build");
-        } catch (const std::filesystem::filesystem_error &e) {
-          logger::print_warning(
-              "Failed to clean workspace build directory: " +
-              std::string(e.what()));
-          // Continue anyway
-        }
-      }
-
-      // First try to build the entire workspace at once
-      if (build_project(workspace_dir, config_name, num_jobs, verbose,
-                        target)) {
-        logger::print_success("Workspace built successfully");
-        return 0;
-      }
-
-      // If workspace build fails, try building each project individually
-      logger::print_warning(
-          "Workspace build failed, trying to build projects individually");
-    } else {
-      logger::print_warning("No workspace-level CMakeLists.txt found");
-      logger::print_status("You may want to use --gen-workspace-cmake to "
-                           "create one for improved build efficiency");
-    }
-
-    // Build projects individually
-    bool at_least_one_success = false;
-    std::set<std::string> built_projects;
-
-    for (const auto &entry :
-         std::filesystem::directory_iterator(workspace_dir)) {
-      if (entry.is_directory() &&
-          std::filesystem::exists(entry.path() / "cforge.toml") &&
-          entry.path().filename() != "build") {
-        std::string project = entry.path().filename().string();
-
-        // Skip if already built through dependencies
-        if (built_projects.find(project) != built_projects.end()) {
-          logger::print_verbose("Project '" + project +
-                                "' already built as a dependency, skipping");
-          continue;
-        }
-
-        bool project_success =
-            build_project(entry.path(), config_name, num_jobs, verbose,
-                          target, &built_projects);
-
-        if (project_success) {
-          at_least_one_success = true;
-          // Just print a simple success message without repeating "built
-          // successfully"
-          logger::print_success("Project '" + project + "' completed");
-        } else {
-          logger::print_error("Failed to build project: " + project);
-          result = 1;
-        }
-=======
     logger::print_status("Building in workspace context: " + workspace_dir.string());
     if (!project_name.empty()) {
       // Build only the specified project in workspace
@@ -2135,7 +1951,6 @@
       if (!build_project(proj_dir, config_name, num_jobs, verbose, target)) {
         logger::print_error("Failed to build project: " + project_name);
         return 1;
->>>>>>> 32fbdba8
       }
       return 0;
     }
@@ -2145,23 +1960,10 @@
       logger::print_error("Workspace build failed");
       return 1;
     }
-<<<<<<< HEAD
-
-    if (at_least_one_success) {
-      logger::print_status("Some projects built successfully");
-    }
-    if (!at_least_one_success) {
-      logger::print_error("All projects failed to build");
-      return 1;
-    }
-  } else {
-    // Single project build
-=======
     logger::print_success("Workspace built successfully");
     return 0;
   } else {
     // Single project build outside workspace
->>>>>>> 32fbdba8
     if (!build_project(current_dir, config_name, num_jobs, verbose, target)) {
       return 1;
     }
