/**
 * @file command_package.cpp
 * @brief Implementation of the 'package' command to create packages for
 * distribution
 */

#include "cforge/log.hpp"
#include "core/commands.hpp"
#include "core/constants.h"
#include "core/error_format.hpp"
#include "core/file_system.h"
#include "core/process_utils.hpp"
#include "core/toml_reader.hpp"
#include "core/workspace.hpp"
#include "core/workspace_utils.hpp"

#include <algorithm>
#include <chrono>
#include <filesystem>
#include <fstream>
#include <functional>
#include <set>
#include <sstream>
#include <string>
#include <thread>
#include <vector>

using namespace cforge;

namespace fs = std::filesystem;

#ifdef _WIN32
const char PATH_SEPARATOR = '\\';
#else
const char PATH_SEPARATOR = '/';
#endif

/**
 * @brief Get build directory path based on base directory and configuration
 *
 * @param base_dir Base build directory from configuration
 * @param config Build configuration (Release, Debug, etc.)
 * @return std::filesystem::path The configured build directory
 */
static std::filesystem::path
get_build_dir_for_config(const std::string &base_dir,
                         const std::string &config) {
  // If config is empty, use the base dir as is
  if (config.empty()) {
    return base_dir;
  }

  logger::print_verbose("Looking for build directory for configuration: " +
                        config);
  logger::print_verbose("Base directory: " + base_dir);

  // Convert config to lowercase for comparison
  std::string config_lower = config;
  std::transform(config_lower.begin(), config_lower.end(), config_lower.begin(),
                 ::tolower);

  // Try multiple build directory formats
  std::vector<std::filesystem::path> common_formats;

  // Add the base directory itself first - it might be a multi-config generator
  // output
  common_formats.push_back(std::filesystem::path(base_dir));

  // Format: build/config for multi-config generators
  common_formats.push_back(std::filesystem::path(base_dir) / config);
  common_formats.push_back(std::filesystem::path(base_dir) / config_lower);

  // Format: build-Config (most common for this project based on screenshot)
  common_formats.push_back(std::filesystem::path("build-" + config));
  common_formats.push_back(std::filesystem::path("build-" + config_lower));

  // Format: base_dir-Config
  if (base_dir != "build") {
    common_formats.push_back(std::filesystem::path(base_dir + "-" + config));
    common_formats.push_back(
        std::filesystem::path(base_dir + "-" + config_lower));
  }

  // Format: config (standalone config directory)
  if (config != "Debug" && config != "Release") {
    common_formats.push_back(std::filesystem::path(config));
    common_formats.push_back(std::filesystem::path(config_lower));
  }

  // Format: build_Config
  common_formats.push_back(std::filesystem::path("build_" + config));
  common_formats.push_back(std::filesystem::path("build_" + config_lower));

  // Additional directories for specific configs
  if (config == "Debug" || config == "Release") {
    // Try build directory with parent path - common in workspaces
    std::filesystem::path parent_dir =
        std::filesystem::path(base_dir).parent_path();
    if (!parent_dir.empty()) {
      common_formats.push_back(parent_dir / ("build-" + config_lower));
      common_formats.push_back(parent_dir / "build" / config);
      common_formats.push_back(parent_dir / "build" / config_lower);
    }
  }

  // Log which build directories we're checking
  logger::print_verbose("Checking for build directories:");
  for (const auto &path : common_formats) {
    logger::print_verbose("  - " + path.string());
  }

  // Look for the first existing directory in our list
  for (const auto &path : common_formats) {
    if (std::filesystem::exists(path)) {
      // Also check if this path has CMakeCache.txt - that's a good sign it's a
      // build dir
      if (std::filesystem::exists(path / "CMakeCache.txt")) {
        logger::print_verbose(
            "Found existing build directory with CMakeCache.txt: " +
            path.string());
        return path;
      } else {
        logger::print_verbose("Found directory but no CMakeCache.txt: " +
                              path.string());
      }
    }
  }

  // Second pass - accept any existing directory even without CMakeCache.txt
  for (const auto &path : common_formats) {
    if (std::filesystem::exists(path)) {
      logger::print_verbose(
          "Using existing build directory (no CMakeCache.txt): " +
          path.string());
      return path;
    }
  }

  // If no directory exists, return the most likely format based on project
  logger::print_verbose(
      "No existing build directory found, using recommended format");

  // Special handling for specific configurations
  if (config == "Debug") {
    logger::print_verbose("Using standard format for Debug: build-debug");
    return std::filesystem::path("build-debug");
  } else if (config == "Release") {
    logger::print_verbose("Using standard format for Release: build-release");
    return std::filesystem::path("build-release");
  }

  // For other configurations, use base-config format
  logger::print_verbose("Using general format for " + config + ": build-" +
                        config_lower);
  return std::filesystem::path("build-" + config_lower);
}

/**
 * @brief Get a simpler generator string to use when building for packaging
 *
 * @return std::string Generator string to use with CMake
 */
static std::string get_simple_generator() {
#ifdef _WIN32
  // Try to detect Visual Studio version
  // Check for VS2022
  if (std::filesystem::exists(
          "C:\\Program Files\\Microsoft Visual Studio\\2022")) {
    return "\"Visual Studio 17 2022\"";
  }
  // Check for VS2019
  else if (std::filesystem::exists(
               "C:\\Program Files\\Microsoft Visual Studio\\2019") ||
           std::filesystem::exists(
               "C:\\Program Files (x86)\\Microsoft Visual Studio\\2019")) {
    return "\"Visual Studio 16 2019\"";
  }
  // Check for VS2017
  else if (std::filesystem::exists(
               "C:\\Program Files\\Microsoft Visual Studio\\2017") ||
           std::filesystem::exists(
               "C:\\Program Files (x86)\\Microsoft Visual Studio\\2017")) {
    return "\"Visual Studio 15 2017\"";
  }
  // Fallback to Ninja
  return "Ninja";
#else
  // Check if make is available
  process_result which_result =
      execute_process("which", {"make"}, "", nullptr, nullptr, 1);
  if (which_result.success && !which_result.stdout_output.empty()) {
    return "Unix Makefiles";
  }
  // Fallback to Ninja
  return "Ninja";
#endif
}

/**
 * @brief Build the project if needed
 *
 * @param ctx Command context
 * @return bool Success flag
 */
static bool build_project(const cforge_context_t *ctx) {
  // Create a modified context with only the essential parts needed for build
  // This avoids memory issues when creating a full copy
  cforge_context_t build_ctx;

  // Zero-initialize the context to avoid undefined behavior
  memset(&build_ctx, 0, sizeof(cforge_context_t));

  // Copy only the essential fields - working_dir is a char array
  strncpy(build_ctx.working_dir, ctx->working_dir,
          sizeof(build_ctx.working_dir) - 1);
  build_ctx.working_dir[sizeof(build_ctx.working_dir) - 1] =
      '\0'; // Ensure null termination

  // Copy verbosity - but make it less verbose than the calling context
  // This way, the build output is more compact during packaging
  if (ctx->args.verbosity && strcmp(ctx->args.verbosity, "verbose") == 0) {
    // Make it normal instead of verbose
    build_ctx.args.verbosity = strdup("normal");
  } else {
    // Keep it the same as the original
    if (ctx->args.verbosity) {
      build_ctx.args.verbosity = strdup(ctx->args.verbosity);
    }
  }

  // Safely copy the command structure
  build_ctx.args.command = strdup("build");

  // Copy configuration if available
  if (ctx->args.config) {
    build_ctx.args.config = strdup(ctx->args.config);
    logger::print_verbose("Building with configuration: " +
                          std::string(ctx->args.config));
  } else {
    // Default to Release if not specified - this is important for packaging
    build_ctx.args.config = strdup("Release");
    logger::print_verbose(
        "No configuration specified, defaulting to Release for build");
  }

  // Check for explicit config in args
  for (int i = 0; i < ctx->args.arg_count; ++i) {
    if (ctx->args.args[i] &&
        (strcmp(ctx->args.args[i], "--config") == 0 ||
         strcmp(ctx->args.args[i], "-c") == 0) &&
        i + 1 < ctx->args.arg_count && ctx->args.args[i + 1]) {

      // Override the configuration with the one from args
      if (build_ctx.args.config) {
        free((void *)build_ctx.args.config);
      }
      build_ctx.args.config = strdup(ctx->args.args[i + 1]);
      logger::print_verbose("Using configuration from args: " +
                            std::string(build_ctx.args.config));
      break;
    }
  }

  // Check if we need to set up Git dependencies
  std::filesystem::path project_dir = ctx->working_dir;
  std::filesystem::path config_path = project_dir / "cforge.toml";

  // Allocate space for args to pass special flags to the build command
  // Use a simpler generator to avoid problems with Ninja Multi-Config
  build_ctx.args.arg_count = 4; // -G "generator" + --config CONFIG_NAME
  build_ctx.args.args = (cforge_string_t *)malloc(build_ctx.args.arg_count *
                                                  sizeof(cforge_string_t));

  // Set the generator flag
  build_ctx.args.args[0] = strdup("-G");
  build_ctx.args.args[1] = strdup(get_simple_generator().c_str());

  // Add explicit --config parameter to ensure build uses correct config
  // This is needed to ensure we don't use Debug when Release is specified
  build_ctx.args.args[2] = strdup("--config");
  build_ctx.args.args[3] =
      strdup(build_ctx.args.config ? build_ctx.args.config : "Release");

  // Build the project
  int result = cforge_cmd_build(&build_ctx);

  // Clean up allocated memory
  if (build_ctx.args.command) {
    free((void *)build_ctx.args.command);
  }
  if (build_ctx.args.config) {
    free((void *)build_ctx.args.config);
  }
  if (build_ctx.args.verbosity) {
    free((void *)build_ctx.args.verbosity);
  }

  // Clean up args array
  if (build_ctx.args.args) {
    for (int i = 0; i < build_ctx.args.arg_count; i++) {
      if (build_ctx.args.args[i]) {
        free(build_ctx.args.args[i]);
      }
    }
    free(build_ctx.args.args);
  }

  return result == 0;
}

/**
 * @brief Create a single consolidated package for the entire workspace
 *
 * @param workspace_name Name of the workspace
 * @param projects List of projects in the workspace
 * @param build_config Build configuration to use
 * @param verbose Verbose flag
 * @param workspace_dir Path to the workspace directory
 * @return bool Success flag
 */
static bool
create_workspace_package(const std::string &workspace_name,
                         const std::vector<workspace_project> &/*unused*/,
                         const std::string &build_config,
                         bool verbose,
                         const std::filesystem::path &workspace_dir) {
  logger::print_status("Creating consolidated workspace package...");

<<<<<<< HEAD
  // Load workspace.toml to get build folder name
  toml_reader ws_cfg;
  ws_cfg.load((workspace_dir / WORKSPACE_FILE).string());
  std::string ws_build = ws_cfg.get_string("workspace.build_dir", "build");

  // Compute the config-specific build directory
  std::filesystem::path build_base = workspace_dir / ws_build;
  std::filesystem::path config_build =
      get_build_dir_for_config(build_base.string(), build_config);

  // Prepare staging area
  std::filesystem::path staging = workspace_dir / "packages" / "staging";
  if (std::filesystem::exists(staging)) std::filesystem::remove_all(staging);
  std::filesystem::create_directories(staging);
  logger::print_verbose("Staging area: " + staging.string());

  int copied = 0;
  // Copy binaries
  for (const auto &sub : {std::string("bin"), std::string("lib")}) {
    std::filesystem::path src = config_build / sub;
    if (!std::filesystem::exists(src)) continue;
    std::filesystem::path dst = staging / sub;
    std::filesystem::create_directories(dst);
    for (auto &e : std::filesystem::directory_iterator(src)) {
      if (e.is_regular_file()) {
        auto dest = dst / e.path().filename();
        std::filesystem::copy_file(e.path(), dest,
                                   std::filesystem::copy_options::overwrite_existing);
        copied++;
        if (verbose) logger::print_verbose("Copied " + e.path().string());
=======
  // Create a staging area for all project outputs
  std::filesystem::path staging_dir = workspace_dir / "packages" / "staging";
  if (std::filesystem::exists(staging_dir)) {
    try {
      std::filesystem::remove_all(staging_dir);
    } catch (const std::exception &ex) {
      logger::print_warning("Failed to clean staging directory: " +
                            std::string(ex.what()));
    }
  }

  try {
    std::filesystem::create_directories(staging_dir);
    logger::print_verbose("Created staging directory: " + staging_dir.string());
  } catch (const std::exception &ex) {
    logger::print_error("Failed to create staging directory: " +
                        std::string(ex.what()));
    return false;
  }

  // Determine workspace-level build directory
  std::string config_lower_ws = build_config;
  std::transform(config_lower_ws.begin(), config_lower_ws.end(), config_lower_ws.begin(), ::tolower);
  std::filesystem::path ws_build_dir = get_build_dir_for_config("build", build_config);
  if (ws_build_dir.is_relative()) {
    ws_build_dir = workspace_dir / ws_build_dir;
  }
  logger::print_verbose("Using workspace build directory: " + ws_build_dir.string());
  if (!std::filesystem::exists(ws_build_dir)) {
    logger::print_error("Workspace build directory not found: " + ws_build_dir.string());
    return false;
  }

  // For each project, find build outputs and copy to staging
  int copied_files = 0;
  for (const auto &project : projects) {
    logger::print_verbose("Collecting outputs from project: " + project.name);

    // Create a project-specific subdirectory in staging
    std::filesystem::path project_staging_dir = staging_dir / project.name;
    try {
      std::filesystem::create_directories(project_staging_dir);
    } catch (const std::exception &ex) {
      logger::print_warning("Failed to create staging directory for project: " +
                            std::string(ex.what()));
      continue;
    }

    // Use workspace-level build directory for outputs
    std::filesystem::path build_dir = ws_build_dir;
    logger::print_verbose("Using workspace build directory for project " + project.name + ": " + build_dir.string());

    // Collect binaries - look in common locations
    std::vector<std::filesystem::path> binary_locations = {
        build_dir / "bin", build_dir / "bin" / build_config,
        build_dir / "bin" / config_lower_ws, build_dir};

    // Flag to track if we found any binary
    bool found_binaries = false;

    // Copy binaries to staging
    for (const auto &loc : binary_locations) {
      if (!std::filesystem::exists(loc)) {
        continue;
      }

      logger::print_verbose("Checking for binaries in: " + loc.string());

      try {
        for (const auto &entry : std::filesystem::directory_iterator(loc)) {
          // Only consider regular files
          if (!entry.is_regular_file()) {
            continue;
          }
          // Only copy binaries matching the project name
          std::string stem = entry.path().stem().string();
          if (stem != project.name) {
            continue;
          }
          // Check if it's an executable or DLL
          std::string ext = entry.path().extension().string();
          if (ext == ".exe" || ext == ".dll" || ext == ".so" ||
              ext == ".dylib" ||
              (ext.empty() && entry.file_size() > 1000)) {
            // Copy to project staging dir
            std::filesystem::path dest_path =
                project_staging_dir / entry.path().filename();
            try {
              std::filesystem::copy_file(
                  entry.path(), dest_path,
                  std::filesystem::copy_options::overwrite_existing);
              logger::print_verbose("Copied binary: " +
                                    entry.path().string());
              found_binaries = true;
              copied_files++;
            } catch (const std::exception &ex) {
              logger::print_warning("Failed to copy file: " +
                                    std::string(ex.what()));
            }
          }
        }
      } catch (const std::exception &ex) {
        logger::print_warning("Error inspecting build directory: " +
                              std::string(ex.what()));
      }
    }

    // If no binaries found, try to find them recursively - this is a fallback
    if (!found_binaries) {
      logger::print_verbose(
          "Searching recursively for binaries in build directory...");

      try {
        for (const auto &entry :
             std::filesystem::recursive_directory_iterator(build_dir)) {
          // Only consider regular files
          if (!entry.is_regular_file()) {
            continue;
          }
          // Only copy binaries matching the project name
          std::string stem = entry.path().stem().string();
          if (stem != project.name) {
            continue;
          }
          std::string ext = entry.path().extension().string();
          if (ext == ".exe" || ext == ".dll" || ext == ".so" ||
              ext == ".dylib") {
            // Copy to project staging dir
            std::filesystem::path dest_path =
                project_staging_dir / entry.path().filename();
            try {
              std::filesystem::copy_file(
                  entry.path(), dest_path,
                  std::filesystem::copy_options::overwrite_existing);
              logger::print_verbose("Copied binary: " +
                                    entry.path().string());
              found_binaries = true;
              copied_files++;
            } catch (const std::exception &ex) {
              logger::print_warning("Failed to copy file: " +
                                    std::string(ex.what()));
            }
          }
        }
      } catch (const std::exception &ex) {
        logger::print_warning("Error recursively searching build directory: " +
                              std::string(ex.what()));
      }
    }

    // Copy project README if exists
    std::filesystem::path readme = project.path / "README.md";
    if (std::filesystem::exists(readme)) {
      try {
        std::filesystem::path dest_readme = project_staging_dir / "README.md";
        std::filesystem::copy_file(
            readme, dest_readme,
            std::filesystem::copy_options::overwrite_existing);
        logger::print_verbose("Copied README for " + project.name);
      } catch (const std::exception &ex) {
        logger::print_warning("Failed to copy README: " +
                              std::string(ex.what()));
>>>>>>> 32fbdba8
      }
    }
  }
  if (copied == 0) {
    logger::print_warning("No binaries found in workspace build directory");
    return false;
  }

  // Add a simple workspace README
  std::ofstream readme(staging / "README.md");
  readme << "# " << workspace_name << " Workspace Package\n";
  readme.close();

  // Now zip the staging folder
  std::filesystem::path pkg_dir = workspace_dir / "packages";
  std::filesystem::path out_zip =
      pkg_dir / (workspace_name + "-" + build_config + ".zip");
  if (std::filesystem::exists(out_zip)) std::filesystem::remove(out_zip);
  std::string zip_cmd = "zip";
  std::vector<std::string> args = {"-r", out_zip.string(), "bin", "lib", "README.md"};
  bool ok = execute_tool(zip_cmd, args, staging.string(), "Workspace ZIP Package", verbose);
  if (ok) logger::print_success("Workspace package created: " + out_zip.string());
  return ok;
}

/**
 * @brief Find CPack executable path
 *
 * @return std::string Full path to CPack executable
 */
static std::string find_cpack_path() {
  // Try to get the path to cmake, which should be in the same directory as
  // cpack
  std::string cpack_path = "cpack";

#ifdef _WIN32
  // On Windows, check common installation paths
  std::vector<std::string> common_paths = {
      "C:\\Program Files\\CMake\\bin\\cpack.exe",
      "C:\\Program Files (x86)\\CMake\\bin\\cpack.exe"};

  for (const auto &path : common_paths) {
    if (std::filesystem::exists(path)) {
      logger::print_verbose("Found CPack at: " + path);
      return path;
    }
  }

  // If we couldn't find cpack, try to get path from cmake
  process_result result =
      execute_process("where", {"cmake"}, "", nullptr, nullptr, 5);
  if (result.success && !result.stdout_output.empty()) {
    // Extract the first line
    std::string cmake_path = result.stdout_output;
    std::string::size_type pos = cmake_path.find('\n');
    if (pos != std::string::npos) {
      cmake_path = cmake_path.substr(0, pos);
    }

    // Trim whitespace
    cmake_path.erase(cmake_path.find_last_not_of(" \n\r\t") + 1);

    // Replace cmake with cpack in the path
    std::filesystem::path cpack_dir =
        std::filesystem::path(cmake_path).parent_path();
    std::filesystem::path cpack_exe = cpack_dir / "cpack.exe";

    if (std::filesystem::exists(cpack_exe)) {
      logger::print_verbose("Found CPack at: " + cpack_exe.string());
      return cpack_exe.string();
    }
  }
#endif

  // Default to just "cpack" and let the command handle errors
  return cpack_path;
}

/**
 * @brief Get platform-specific package generators
 *
 * @return std::vector<std::string> Default generators for the current platform
 */
static std::vector<std::string> get_default_generators() {
  std::vector<std::string> generators;

#if defined(_WIN32)
  generators.push_back("ZIP");
  // Only add NSIS if likely to be available
  if (std::filesystem::exists("C:\\Program Files (x86)\\NSIS") ||
      std::filesystem::exists("C:\\Program Files\\NSIS")) {
    generators.push_back("NSIS");
  }
  logger::print_verbose(std::string("Using default Windows generators: ") +
                        (generators.size() > 1 ? "ZIP, NSIS" : "ZIP"));
#elif defined(__APPLE__)
  generators.push_back("TGZ");
  generators.push_back("DRAGNDROP");
  logger::print_verbose("Using default macOS generators: TGZ, DRAGNDROP");
#else
  generators.push_back("TGZ");
  // Only add DEB if likely to be available
  if (is_command_available("dpkg-deb") || is_command_available("apt")) {
    generators.push_back("DEB");
  }
  // Only add RPM if likely to be available
  if (is_command_available("rpmbuild") || is_command_available("yum") ||
      is_command_available("dnf")) {
    generators.push_back("RPM");
  }
  logger::print_verbose("Using default Linux generators: TGZ" +
                        (std::find(generators.begin(), generators.end(),
                                   "DEB") != generators.end()
                             ? ", DEB"
                             : "") +
                        (std::find(generators.begin(), generators.end(),
                                   "RPM") != generators.end()
                             ? ", RPM"
                             : ""));
#endif

  return generators;
}

/**
 * @brief Ensure all generator names are uppercased
 *
 * @param generators Vector of generator names to process
 * @return std::vector<std::string> Vector with uppercased generator names
 */
static std::vector<std::string>
uppercase_generators(const std::vector<std::string> &generators) {
  std::vector<std::string> result;
  for (const auto &gen : generators) {
    std::string upper_gen = gen;
    std::transform(upper_gen.begin(), upper_gen.end(), upper_gen.begin(),
                   ::toupper);
    result.push_back(upper_gen);
  }
  return result;
}

/**
 * @brief Download and install NSIS if it's not available
 *
 * @param verbose Verbose flag
 * @return bool Success flag
 */
static bool download_and_install_nsis(bool verbose) {
#ifdef _WIN32
  logger::print_status("NSIS not found. Attempting to download and install "
                       "NSIS automatically...");

  // Create temp directory for download
  std::filesystem::path temp_dir =
      std::filesystem::temp_directory_path() / "cforge_nsis_install";
  if (!std::filesystem::exists(temp_dir)) {
    std::filesystem::create_directories(temp_dir);
  }

  std::filesystem::path nsis_installer = temp_dir / "nsis-installer.exe";

  // Download NSIS installer
  logger::print_status("Downloading NSIS installer...");
  std::vector<std::string> curl_args = {
      "-L", "-o", nsis_installer.string(),
      "https://sourceforge.net/projects/nsis/files/NSIS%203/3.08/"
      "nsis-3.08-setup.exe/download"};

  bool download_success =
      execute_tool("curl", curl_args, "", "NSIS Download", verbose);
  if (!download_success) {
    logger::print_error("Failed to download NSIS installer");
    return false;
  }

  // Run installer silently - try as admin if possible
  logger::print_status("Installing NSIS (this may take a moment)...");

  // First try with normal privileges
  std::vector<std::string> install_args = {
      "/S" // Silent install
  };

  bool install_success = execute_tool(nsis_installer.string(), install_args, "",
                                      "NSIS Install", verbose);

  if (!install_success) {
    // Try to run elevated (this might show a UAC prompt)
    logger::print_status(
        "Attempting to install NSIS with administrator privileges...");

    std::vector<std::string> runas_args = {"/trustlevel:0x20000",
                                           nsis_installer.string(), "/S"};

    install_success =
        execute_tool("runas", runas_args, "", "NSIS Install (Admin)", verbose);
  }

  if (!install_success) {
    logger::print_error("Failed to install NSIS");
    logger::print_status(
        "Please install NSIS manually from http://nsis.sourceforge.net");
    logger::print_status(
        "After installing NSIS, ensure 'makensis.exe' is in your PATH");
    return false;
  }

  logger::print_success("NSIS installed successfully");

  // Wait a moment for installation to complete
  std::this_thread::sleep_for(std::chrono::seconds(3));

  return true;
#else
  logger::print_error(
      "Automatic NSIS installation is only supported on Windows");
  logger::print_status(
      "Please install NSIS manually from http://nsis.sourceforge.net");
  return false;
#endif
}

/**
 * @brief Check if a file is a package file
 *
 * @param filename Filename to check
 * @return bool true if the file is a package file
 */
static bool is_package_file(const std::string &filename) {
  // Common package extensions
  static const std::vector<std::string> package_extensions = {
      ".zip", ".tar.gz", ".tgz",    ".tar.bz2", ".tbz2",
      ".tar", ".deb",    ".rpm",    ".dmg",     ".pkg",
      ".msi", ".exe",    ".wixobj", ".wixpdb",  ".7z"};

  // Executable and recipe files to exclude
  static const std::vector<std::string> excluded_patterns = {
      "-setup.exe", "-installer.exe", "recipe.txt", "recipe.json", "recipe.xml",
      ".wixobj",    ".wixpdb",        ".obj",       ".ilk",        ".pdb",
      "CMakeFiles", "cmake_install",  ".vcxproj",   ".sln"};

  std::string lower_filename = filename;
  std::transform(lower_filename.begin(), lower_filename.end(),
                 lower_filename.begin(), ::tolower);

  // Check if the file matches any exclusion pattern
  for (const auto &pattern : excluded_patterns) {
    if (lower_filename.find(pattern) != std::string::npos) {
      return false;
    }
  }

  // Check for package extensions
  for (const auto &ext : package_extensions) {
    if (lower_filename.find(ext) != std::string::npos) {
      // Skip installer EXEs but allow packaged EXEs
      if (ext == ".exe" &&
          (lower_filename.find("-setup.exe") != std::string::npos ||
           lower_filename.find("-installer.exe") != std::string::npos)) {
        return false;
      }
      return true;
    }
  }

  return false;
}

/**
 * @brief Check if a path is a package file
 *
 * @param path Path to check
 * @return bool true if the path is a package file
 */
static bool is_package_file(const std::filesystem::path &path) {
  return is_package_file(path.filename().string());
}

/**
 * @brief Find all package files in a directory
 *
 * @param dir Directory to search
 * @param recursive Whether to search recursively
 * @return std::vector<std::filesystem::path> List of package files
 */
static std::vector<std::filesystem::path>
find_package_files(const std::filesystem::path &dir, bool recursive = false) {
  std::vector<std::filesystem::path> packages;

  if (!std::filesystem::exists(dir)) {
    return packages;
  }

  try {
    if (recursive) {
      for (const auto &entry :
           std::filesystem::recursive_directory_iterator(dir)) {
        if (entry.is_regular_file()) {
          // Skip intermediate directories
          if (entry.path().string().find("_CPack_Packages") !=
                  std::string::npos ||
              entry.path().string().find("temp") != std::string::npos ||
              entry.path().string().find("_tmp") != std::string::npos) {
            continue;
          }

          if (is_package_file(entry.path())) {
            packages.push_back(entry.path());
          }
        }
      }
    } else {
      for (const auto &entry : std::filesystem::directory_iterator(dir)) {
        if (entry.is_regular_file() && is_package_file(entry.path())) {
          packages.push_back(entry.path());
        }
      }
    }
  } catch (const std::exception &ex) {
    logger::print_verbose("Error finding package files: " +
                          std::string(ex.what()));
  }

  return packages;
}

/**
 * @brief Check if a package file is a final distribution package (not an
 * intermediate file)
 *
 * @param path Path to check
 * @return bool True if it's a final distribution package
 */
static bool is_final_package(const std::filesystem::path &path) {
  // Only consider files directly in the packages directory (not in
  // subdirectories)
  std::string path_str = path.string();
  size_t packages_pos =
      path_str.find("packages" + std::string(1, PATH_SEPARATOR));
  if (packages_pos == std::string::npos) {
    return false;
  }

  // Exclude any files in subdirectories of the packages directory
  std::string subpath =
      path_str.substr(packages_pos + 9); // "packages/" is 9 chars
  if (subpath.find(PATH_SEPARATOR) != std::string::npos) {
    return false;
  }

  // Only include specific extensions for distribution packages
  std::string ext = path.extension().string();
  return ext == ".zip" || ext == ".exe" || ext == ".deb" || ext == ".rpm" ||
         ext == ".dmg" || ext == ".msi" ||
         (ext == ".gz" && path.string().find(".tar.gz") != std::string::npos);
}

/**
 * @brief Display only final distribution packages, filtering out intermediate
 * files
 *
 * @param packages List of package paths
 * @param config_name Configuration name
 * @param project_name Project name
 */
static void
display_only_final_packages(const std::vector<std::filesystem::path> &packages,
                            const std::string &config_name,
                            const std::string &project_name) {
  if (packages.empty()) {
    return;
  }

  logger::print_status("Package(s) created:");

  int count = 0;
  for (const auto &package : packages) {
    // Skip files in _CPack_Packages which are intermediates
    if (package.string().find("_CPack_Packages") != std::string::npos ||
        package.string().find("/temp/") != std::string::npos ||
        package.string().find("\\temp\\") != std::string::npos ||
        package.string().find("_tmp") != std::string::npos) {
      continue;
    }

    // Skip any intermediate files, recipe files, or similar
    std::string filename = package.filename().string();
    if (!is_package_file(filename)) {
      continue;
    }

    // Only display packages that match project name if specified
    if (!project_name.empty() &&
        filename.find(project_name) == std::string::npos) {
      continue;
    }

    // Only display packages that match config if specified
    if (!config_name.empty()) {
      std::string config_lower = config_name;
      std::transform(config_lower.begin(), config_lower.end(),
                     config_lower.begin(), ::tolower);

      // Skip packages that don't contain the config name (for multi-config
      // generators)
      if (filename.find(config_lower) == std::string::npos) {
        continue;
      }
    }

    logger::print_status("  " + package.string());
    count++;
  }

  // Add a note if we filtered out some packages
  if (count < packages.size()) {
    logger::print_verbose(
        "Some intermediate files were filtered out from the display");
  }
}

/**
 * @brief Mimics process execution result structure
 */
struct process_result_t {
  bool success;
  int exit_code;
  std::string stdout_output;
  std::string stderr_output;
};

/**
 * @brief Create packages using CPack
 *
 * @param build_dir Build directory
 * @param generators CPack generators to use
 * @param config_name Configuration name (e.g., "Release")
 * @param verbose Verbose flag
 * @param project_name Project name
 * @param project_version Project version
 * @return bool Success flag
 */
static bool run_cpack(const std::filesystem::path &build_dir,
                      const std::vector<std::string> &generators,
                      const std::string &config_name, bool verbose,
                      const std::string &project_name = "",
                      const std::string &project_version = "") {
  // Find cpack executable
  std::string cpack_command = find_cpack_path();

  logger::print_verbose("Using CPack command: " + cpack_command);
  logger::print_verbose("Build directory: " + build_dir.string());
  logger::print_verbose("Configuration: " + config_name);

  // Check if the build directory exists and contains CMakeCache.txt
  if (!std::filesystem::exists(build_dir)) {
    logger::print_error("Build directory does not exist: " +
                        build_dir.string());
    return false;
  }

  if (!std::filesystem::exists(build_dir / "CMakeCache.txt")) {
    logger::print_error("CMakeCache.txt not found in build directory. Run "
                        "'cforge build' first.");
    return false;
  }

  // Before running CPack, clean up any executables in the bin directory
  // to avoid "file exists" errors when packaging
  std::filesystem::path bin_dir = build_dir / "bin";
  if (std::filesystem::exists(bin_dir)) {
    try {
      logger::print_verbose("Cleaning bin directory to avoid file conflicts: " +
                            bin_dir.string());

      // If a "Release" or "Debug" subdirectory exists, also clean it
      std::filesystem::path release_dir = bin_dir / "Release";
      std::filesystem::path debug_dir = bin_dir / "Debug";
      std::filesystem::path config_dir = bin_dir / config_name;

      if (std::filesystem::exists(release_dir)) {
        // For each EXE file in the directory, check if it has _release suffix
        // and remove it if so
        for (const auto &entry :
             std::filesystem::directory_iterator(release_dir)) {
          if (entry.is_regular_file() && entry.path().extension() == ".exe") {
            std::string filename = entry.path().filename().string();
            if (filename.find("_release") != std::string::npos) {
              logger::print_verbose("Removing conflicting file: " +
                                    entry.path().string());
              std::filesystem::remove(entry.path());
            }
          }
        }
      }

      if (std::filesystem::exists(debug_dir)) {
        // For each EXE file in the directory, check if it has _debug suffix and
        // remove it if so
        for (const auto &entry :
             std::filesystem::directory_iterator(debug_dir)) {
          if (entry.is_regular_file() && entry.path().extension() == ".exe") {
            std::string filename = entry.path().filename().string();
            if (filename.find("_debug") != std::string::npos) {
              logger::print_verbose("Removing conflicting file: " +
                                    entry.path().string());
              std::filesystem::remove(entry.path());
            }
          }
        }
      }

      if (std::filesystem::exists(config_dir) && config_dir != release_dir &&
          config_dir != debug_dir) {
        // For each EXE file in the directory, check if it has _config suffix
        // and remove it if so
        for (const auto &entry :
             std::filesystem::directory_iterator(config_dir)) {
          if (entry.is_regular_file() && entry.path().extension() == ".exe") {
            std::string filename = entry.path().filename().string();
            if (filename.find("_" + std::string(config_name.begin(),
                                                config_name.end())) !=
                std::string::npos) {
              logger::print_verbose("Removing conflicting file: " +
                                    entry.path().string());
              std::filesystem::remove(entry.path());
            }
          }
        }
      }
    } catch (const std::exception &ex) {
      logger::print_verbose("Error cleaning bin directory: " +
                            std::string(ex.what()));
      // Continue anyway
    }
  }

  // Build the cpack command
  logger::print_status("Creating packages with CPack...");

  // Split the command into command and arguments
  std::vector<std::string> cpack_args;

  // Add configuration
  if (!config_name.empty()) {
    cpack_args.push_back("-C");
    cpack_args.push_back(config_name);
    logger::print_verbose("Using CPack config: " + config_name);
  }

  // Add generators if specified
  if (!generators.empty()) {
    cpack_args.push_back("-G");
    std::string gen_str;
    for (size_t i = 0; i < generators.size(); ++i) {
      if (i > 0)
        gen_str += ";";
      gen_str += generators[i];
    }
    cpack_args.push_back(gen_str);
    logger::print_verbose("Using generators: " + gen_str);
  }

  // Specify a simpler package output path
  std::filesystem::path package_dir = build_dir.parent_path() / "packages";

  // Create the package directory if it doesn't exist
  if (!std::filesystem::exists(package_dir)) {
    std::filesystem::create_directories(package_dir);
  }

  // Make sure the package directory is absolute
  package_dir = std::filesystem::absolute(package_dir);
  logger::print_verbose("Package output directory: " + package_dir.string());

  // IMPORTANT: Clean up any existing packages with the same base name
  try {
    std::string config_lower = config_name;
    std::transform(config_lower.begin(), config_lower.end(),
                   config_lower.begin(), ::tolower);

    // Get project info for cleanup
    std::string pkg_name = project_name;
    std::string pkg_version = project_version;

    // If not provided, try to get project info from CMakeCache.txt
    if (pkg_name.empty() || pkg_version.empty()) {
      // Try to read project name and version from CMakeCache.txt
      std::filesystem::path cmake_cache = build_dir / "CMakeCache.txt";
      if (std::filesystem::exists(cmake_cache)) {
        try {
          std::ifstream cache_file(cmake_cache);
          std::string line;
          while (std::getline(cache_file, line)) {
            if (pkg_name.empty() &&
                line.find("CMAKE_PROJECT_NAME:") != std::string::npos) {
              size_t pos = line.find('=');
              if (pos != std::string::npos) {
                pkg_name = line.substr(pos + 1);
              }
            } else if (pkg_version.empty() &&
                       (line.find("CMAKE_PROJECT_VERSION:") !=
                            std::string::npos ||
                        line.find("PROJECT_VERSION:") != std::string::npos)) {
              size_t pos = line.find('=');
              if (pos != std::string::npos) {
                pkg_version = line.substr(pos + 1);
              }
            }
          }
        } catch (...) {
          // Ignore errors reading the cache
        }
      }
    }

    // If still empty, fall back to directory name
    if (pkg_name.empty()) {
      pkg_name = build_dir.parent_path().filename().string();
    }
    if (pkg_version.empty()) {
      pkg_version = "1.0.0";
    }

    // First cleanup ALL packages in the output directory to ensure no conflicts
    logger::print_verbose("Cleaning package directory: " +
                          package_dir.string());
    for (const auto &entry : std::filesystem::directory_iterator(package_dir)) {
      if (entry.is_regular_file()) {
        std::string filename = entry.path().filename().string();
        if (filename.find(pkg_name) != std::string::npos) {
          logger::print_verbose("Removing existing package file: " +
                                entry.path().string());
          std::filesystem::remove(entry.path());
        }
      }
    }
  } catch (const std::exception &ex) {
    logger::print_verbose("Error cleaning packages: " + std::string(ex.what()));
    // Continue anyway
  }

  // Force OVERWRITE flag to CPack
  cpack_args.push_back("--force");

  // Add package output directory - use both ways for compatibility
  cpack_args.push_back("-B");
  cpack_args.push_back(package_dir.string());

  // Also set CPACK_PACKAGE_DIRECTORY which is more reliable
  cpack_args.push_back("--config");
  cpack_args.push_back("CPackConfig.cmake");
  cpack_args.push_back("-D");
  cpack_args.push_back("CPACK_PACKAGE_DIRECTORY=" + package_dir.string());

  // Add config to package filename - use proper format
  if (!config_name.empty()) {
    std::string config_lower = config_name;
    std::transform(config_lower.begin(), config_lower.end(),
                   config_lower.begin(), ::tolower);

    // Use project name/version from arguments if provided
    std::string pkg_name = project_name;
    std::string pkg_version = project_version;

    // If not provided, try to get project info from CMakeCache.txt
    if (pkg_name.empty() || pkg_version.empty()) {
      // Try to read project name and version from CMakeCache.txt
      std::filesystem::path cmake_cache = build_dir / "CMakeCache.txt";
      if (std::filesystem::exists(cmake_cache)) {
        try {
          std::ifstream cache_file(cmake_cache);
          std::string line;
          while (std::getline(cache_file, line)) {
            if (pkg_name.empty() &&
                line.find("CMAKE_PROJECT_NAME:") != std::string::npos) {
              size_t pos = line.find('=');
              if (pos != std::string::npos) {
                pkg_name = line.substr(pos + 1);
              }
            } else if (pkg_version.empty() &&
                       (line.find("CMAKE_PROJECT_VERSION:") !=
                            std::string::npos ||
                        line.find("PROJECT_VERSION:") != std::string::npos)) {
              size_t pos = line.find('=');
              if (pos != std::string::npos) {
                pkg_version = line.substr(pos + 1);
              }
            }
          }
        } catch (...) {
          // Ignore errors reading the cache
        }
      }
    }

    // If still empty, fall back to directory name
    if (pkg_name.empty()) {
      pkg_name = build_dir.parent_path().filename().string();
    }
    if (pkg_version.empty()) {
      pkg_version = "1.0.0";
    }

    // Direct file name pattern instead of using placeholders
    std::string package_file_name =
        pkg_name + "-" + pkg_version + "-win64-" + config_lower;
    logger::print_verbose("Package file name: " + package_file_name);

    // Clean up existing packages with the same name to prevent "exists" errors
    try {
      logger::print_verbose(
          "Cleaning up any existing packages with the same name pattern");
      for (const auto &gen : generators) {
        std::string gen_lower = gen;
        std::transform(gen_lower.begin(), gen_lower.end(), gen_lower.begin(),
                       ::tolower);

        // Construct common package filenames to check
        std::vector<std::string> patterns_to_check = {
            package_file_name + ".zip",    package_file_name + ".exe",
            package_file_name + ".msi",    package_file_name + ".deb",
            package_file_name + ".rpm",    package_file_name + ".dmg",
            package_file_name + ".tar.gz", package_file_name + ".tar.bz2",
            package_file_name + ".7z"};

        for (const auto &pattern : patterns_to_check) {
          std::filesystem::path file_to_check = package_dir / pattern;
          if (std::filesystem::exists(file_to_check)) {
            logger::print_verbose("Removing existing package: " +
                                  file_to_check.string());
            std::filesystem::remove(file_to_check);
          }
        }
      }
    } catch (const std::exception &ex) {
      logger::print_verbose("Error cleaning up existing packages: " +
                            std::string(ex.what()));
      // Continue anyway
    }

    // CPack variable to customize package filename - avoid placeholders
    cpack_args.push_back("-D");
    cpack_args.push_back("CPACK_PACKAGE_FILE_NAME=" + package_file_name);

    // Add additional CPack variables to ensure config appears in all formats
    // NSIS-specific variable
    cpack_args.push_back("-D");
    cpack_args.push_back("CPACK_NSIS_PACKAGE_NAME=" + pkg_name + " " +
                         config_name);

    // WIX-specific variable
    cpack_args.push_back("-D");
    cpack_args.push_back("CPACK_WIX_PRODUCT_NAME=" + pkg_name + " " +
                         config_name);

    // Set CPack project config name
    cpack_args.push_back("-D");
    cpack_args.push_back("CPACK_PROJECT_CONFIG_NAME=" + config_name);
  }

  // Always set package output format to avoid using CPack subdirectories
  cpack_args.push_back("-D");
  cpack_args.push_back("CPACK_OUTPUT_FILE_PREFIX=" + package_dir.string());

  // Avoid creating an extra subdirectory
  cpack_args.push_back("-D");
  cpack_args.push_back("CPACK_PACKAGE_INSTALL_DIRECTORY=.");

  // Also set additional variables to avoid placeholder issues
  cpack_args.push_back("-D");
  cpack_args.push_back("CPACK_TEMPORARY_DIRECTORY=" + package_dir.string() +
                       "/temp");

  // Clear the CPack temporary directory - this is important to prevent "exists"
  // errors
  std::filesystem::path temp_dir = package_dir / "temp";
  if (std::filesystem::exists(temp_dir)) {
    try {
      logger::print_verbose("Cleaning temporary directory: " +
                            temp_dir.string());
      std::filesystem::remove_all(temp_dir);
    } catch (const std::exception &ex) {
      logger::print_verbose("Failed to clean temporary directory: " +
                            std::string(ex.what()));
    }
  }
  try {
    std::filesystem::create_directories(temp_dir);
  } catch (const std::exception &ex) {
    logger::print_verbose("Failed to create temporary directory: " +
                          std::string(ex.what()));
  }

  // Remove the _CPack_Packages directory to avoid conflicts
  std::filesystem::path cpack_packages_dir = package_dir / "_CPack_Packages";
  if (std::filesystem::exists(cpack_packages_dir)) {
    try {
      logger::print_verbose("Cleaning CPack packages directory: " +
                            cpack_packages_dir.string());
      std::filesystem::remove_all(cpack_packages_dir);
    } catch (const std::exception &ex) {
      logger::print_verbose("Failed to clean CPack packages directory: " +
                            std::string(ex.what()));
    }
  }

  // Clean the build directory _CPack_Packages too
  std::filesystem::path build_cpack_dir = build_dir / "_CPack_Packages";
  if (std::filesystem::exists(build_cpack_dir)) {
    try {
      logger::print_verbose("Cleaning build CPack directory: " +
                            build_cpack_dir.string());
      std::filesystem::remove_all(build_cpack_dir);
    } catch (const std::exception &ex) {
      logger::print_verbose("Failed to clean build CPack directory: " +
                            std::string(ex.what()));
    }
  }

  // Force CPack to regenerate files
  cpack_args.push_back("-D");
  cpack_args.push_back("CPACK_REMOVE_TOPLEVEL_DIRECTORY=ON");

  // Force package overwrite
  cpack_args.push_back("-D");
  cpack_args.push_back("CPACK_OVERWRITE_PACKAGING_FILES=ON");

  // Set a specific system name based on platform
  cpack_args.push_back("-D");
#ifdef _WIN32
  cpack_args.push_back("CPACK_SYSTEM_NAME=win64");
#elif defined(__APPLE__)
  cpack_args.push_back("CPACK_SYSTEM_NAME=macos");
#else
  cpack_args.push_back("CPACK_SYSTEM_NAME=linux");
#endif

  // Make sure we add the correct configuration-specific binary directory
  // This is crucial for finding binaries in the correct location
  cpack_args.push_back("-D");
  cpack_args.push_back("CMAKE_INSTALL_BINDIR=bin/" + config_name);
  cpack_args.push_back("-D");
  cpack_args.push_back("CMAKE_INSTALL_LIBDIR=lib/" + config_name);

  // Exclude recipe files and certain executables from packages - use simple
  // patterns
  cpack_args.push_back("-D");
  cpack_args.push_back("CPACK_SOURCE_IGNORE_FILES=CMakeFiles;_CPack_Packages;"
                       "recipe;obj;ilk;pdb;vcxproj;sln");

  // Specify pattern for binary installers to exclude - use simple patterns
  cpack_args.push_back("-D");
  cpack_args.push_back("CPACK_PACKAGE_IGNORE_FILES=CMakeFiles;_CPack_Packages;"
                       "recipe;obj;ilk;pdb;vcxproj;sln");

  // Add verbose flag if needed
  if (verbose) {
    cpack_args.push_back("--verbose");
  }

  /*
  // Always add -R flag (recursive), which is required for component-based
  installation
  // to work properly, especially with some generators like ZIP
  bool has_R = false;
  for (const auto& arg : cpack_args) {
      if (arg == "-R") {
          has_R = true;
          break;
      }
  }

  if (!has_R) {
      logger::print_verbose("Adding -R flag for recursive component
  installation"); cpack_args.push_back("-R");
  }
  */

  // Also ensure we are properly configuring component-based installation
  cpack_args.push_back("-DCPACK_COMPONENTS_GROUPING=ALL_COMPONENTS_IN_ONE");

  // Always log the full command for easier debugging
  std::string full_cmd = cpack_command;
  for (const auto &arg : cpack_args) {
    full_cmd += " " + arg;
  }

  if (verbose) {
    // Don't print the entire command - it's too long and may cause heap issues
    logger::print_status("Running CPack command to create packages...");
    logger::print_verbose("CPack working directory: " + build_dir.string());
    logger::print_verbose("CPack package output directory: " +
                          package_dir.string());
  }

  // Reduce memory pressure by not keeping the full command in memory
  full_cmd.clear();

  // Deep cleanup package directory to make sure no temp files remain
  auto deep_cleanup_package_dir = [&package_dir]() {
    if (!std::filesystem::exists(package_dir)) {
      return;
    }

    logger::print_verbose("Deep cleaning package directory: " +
                          package_dir.string());

    // Remove the _CPack_Packages directory
    std::filesystem::path cpack_packages_dir = package_dir / "_CPack_Packages";
    if (std::filesystem::exists(cpack_packages_dir)) {
      try {
        logger::print_verbose("Removing intermediate files in: " +
                              cpack_packages_dir.string());
        std::filesystem::remove_all(cpack_packages_dir);
      } catch (const std::exception &ex) {
        logger::print_verbose("Failed to remove intermediate files: " +
                              std::string(ex.what()));
      }
    }

    // Also try removing any other intermediate directories that might be
    // present
    try {
      for (const auto &entry :
           std::filesystem::directory_iterator(package_dir)) {
        if (entry.is_directory()) {
          std::string dirname = entry.path().filename().string();
          // Remove any directories that look like temporary ones from
          // CMake/CPack
          if (dirname.find("_CPack_") != std::string::npos ||
              dirname.find("_cmake") != std::string::npos ||
              dirname.find("_tmp") != std::string::npos ||
              dirname.find("temp") != std::string::npos ||
              dirname.find("<") !=
                  std::string::npos) { // Remove directories with placeholders
            logger::print_verbose("Removing intermediate directory: " +
                                  entry.path().string());
            std::filesystem::remove_all(entry.path());
          }
        }
      }
    } catch (const std::exception &ex) {
      logger::print_verbose("Error during directory cleanup: " +
                            std::string(ex.what()));
    }
  };

  // Clean up any existing CPack intermediate files first
  deep_cleanup_package_dir();

  // Execute with output capture - use a try/catch to handle any exceptions
  bool result_success = false;
  try {
    // Use execute_tool with CPack as command name so that our error formatting
    // is applied
    result_success = execute_tool(cpack_command, cpack_args, build_dir.string(),
                                  "CPack", verbose, 300);
  } catch (const std::exception &ex) {
    logger::print_error("Exception during CPack execution: " +
                        std::string(ex.what()));
    result_success = false;
  } catch (...) {
    logger::print_error("Unknown exception during CPack execution");
    result_success = false;
  }

  // If the command failed with NSIS error, try to install NSIS and run again
  if (!result_success) {
    // Check if the failure was due to missing NSIS
    bool nsis_error = false;

    if (generators.empty() || std::find(generators.begin(), generators.end(),
                                        "NSIS") != generators.end()) {
      nsis_error = true;
    }

    if (nsis_error) {
      logger::print_status("CPack failed. Checking if NSIS is installed...");

      // Remove NSIS from generators so we can still produce other packages
      std::vector<std::string> non_nsis_generators;
      for (const auto &gen : generators) {
        if (gen != "NSIS") {
          non_nsis_generators.push_back(gen);
        }
      }

      // Attempt to install NSIS automatically
      if (download_and_install_nsis(verbose)) {
        logger::print_status("Retrying package creation with CPack...");

        // Extract pkg_name and pkg_version to reuse them in the retry
        std::string pkg_name = project_name;
        std::string pkg_version = project_version;
        if (pkg_name.empty()) {
          pkg_name = build_dir.parent_path().filename().string();
        }
        if (pkg_version.empty()) {
          pkg_version = "1.0.0";
        }

        // Re-run cpack with the newly installed NSIS
        result_success =
            execute_tool(cpack_command, cpack_args, build_dir.string(), "CPack",
                         verbose, 300);
      } else if (!non_nsis_generators.empty()) {
        // If NSIS installation failed but we have other generators, try with
        // them
        logger::print_status("Trying to create packages without NSIS...");

        std::vector<std::string> new_args = cpack_args;

        // Replace generator argument with non-NSIS generators
        for (size_t i = 0; i < new_args.size(); i++) {
          if (new_args[i] == "-G" && i + 1 < new_args.size()) {
            std::string gen_str;
            for (size_t j = 0; j < non_nsis_generators.size(); ++j) {
              if (j > 0)
                gen_str += ";";
              gen_str += non_nsis_generators[j];
            }
            new_args[i + 1] = gen_str;
            break;
          }
        }

        result_success = execute_tool(
            cpack_command, new_args, build_dir.string(), "CPack", verbose, 300);
      }
    }
  }

  if (!result_success) {
    logger::print_error("Failed to create packages with CPack");
    return false;
  }

  // Check for package output
  bool packages_found = false;
  try {
    // First, check for packages in the build directory that need to be moved
    if (std::filesystem::exists(build_dir)) {
      logger::print_verbose("Looking for packages in build directory to move "
                            "to packages directory");
      std::vector<std::filesystem::path> package_files_to_move;

      for (const auto &entry :
           std::filesystem::recursive_directory_iterator(build_dir)) {
        if (entry.is_regular_file()) {
          std::string filename = entry.path().filename().string();
          if (is_package_file(entry.path()) &&
              entry.path().string().find("_CPack_Packages") ==
                  std::string::npos) {
            std::filesystem::path target_path = package_dir / filename;
            package_files_to_move.push_back(entry.path());
          }
        }
      }

      // Move the found packages
      for (const auto &src_path : package_files_to_move) {
        std::filesystem::path dest_path = package_dir / src_path.filename();
        logger::print_verbose("Moving " + src_path.string() + " to " +
                              dest_path.string());

        try {
          if (std::filesystem::exists(dest_path)) {
            std::filesystem::remove(dest_path);
          }
          std::filesystem::copy_file(src_path, dest_path);
          std::filesystem::remove(src_path);
        } catch (const std::exception &ex) {
          logger::print_verbose("Failed to move package: " +
                                std::string(ex.what()));
        }
      }
    }

    // Collect all package files
    std::vector<std::filesystem::path> all_packages;

    // Check packages directory
    if (std::filesystem::exists(package_dir)) {
      auto packages = find_package_files(package_dir, true);
      all_packages.insert(all_packages.end(), packages.begin(), packages.end());
    }

    // Check build directory
    if (std::filesystem::exists(build_dir)) {
      auto packages = find_package_files(build_dir, true);
      all_packages.insert(all_packages.end(), packages.begin(), packages.end());
    }

    // Parse project name from build directory
    std::string project_name = "";
    try {
      // Try to get project name from the last directory component of the parent
      // of build_dir
      std::filesystem::path project_dir = build_dir.parent_path();
      project_name = project_dir.filename().string();
    } catch (...) {
      // Ignore errors
    }

    // Display only the final distribution packages
    display_only_final_packages(all_packages, config_name, project_name);

    // Check if we have any packages
    packages_found = !all_packages.empty();

    // Final cleanup to remove intermediate files
    deep_cleanup_package_dir();
  } catch (const std::exception &ex) {
    logger::print_warning("Error checking for package files: " +
                          std::string(ex.what()));
  }

  if (!packages_found) {
    logger::print_warning("No package files found. CPack may have failed or "
                          "created packages elsewhere.");
    logger::print_status(
        "Check CPack output for details about where files were created.");

    // If CPack reported success but we found no packages, we don't consider
    // this a success
    if (result_success) {
      logger::print_warning(
          "CPack reported success but no package files were found.");
      return false;
    }
  }

  // Consider the operation successful only if packages were found
  // (regardless of the CPack reported result)
  return packages_found;
}

/**
 * @brief Check if required tools for a CPack generator are installed
 *
 * @param generator Generator to check
 * @return bool True if tools are available
 */
static bool check_generator_tools_installed(const std::string &generator) {
  std::string gen_upper = generator;
  std::transform(gen_upper.begin(), gen_upper.end(), gen_upper.begin(),
                 ::toupper);

  // Check common generators that require additional tools
  if (gen_upper == "NSIS" || gen_upper == "NSIS64") {
    // Check for NSIS
    bool nsis_found = false;

#ifdef _WIN32
    // Check common NSIS installation paths
    std::vector<std::string> nsis_paths = {
        "C:\\Program Files\\NSIS\\makensis.exe",
        "C:\\Program Files (x86)\\NSIS\\makensis.exe"};

    for (const auto &path : nsis_paths) {
      if (std::filesystem::exists(path)) {
        nsis_found = true;
        break;
      }
    }

    // Try to run makensis to check if it's in PATH
    if (!nsis_found) {
      process_result where_result =
          execute_process("where", {"makensis"}, "", nullptr, nullptr, 2);
      nsis_found = where_result.success && !where_result.stdout_output.empty();
    }
#else
    // On non-Windows, try to run makensis
    process_result which_result =
        execute_process("which", {"makensis"}, "", nullptr, nullptr, 2);
    nsis_found = which_result.success && !which_result.stdout_output.empty();
#endif

    if (!nsis_found) {
      logger::print_warning("NSIS not found. To create installer packages "
                            "(.exe), please install NSIS:");
      logger::print_status(
          "  1. Download from https://nsis.sourceforge.io/Download");
      logger::print_status(
          "  2. Run the installer and follow the installation steps");
      logger::print_status("  3. Make sure NSIS is added to your PATH");
      logger::print_status("  4. Run the package command again");
      return false;
    }

    return true;
  } else if (gen_upper == "WIX") {
    // Check for WiX tools (candle.exe and light.exe)
    bool wix_found = false;

#ifdef _WIN32
    // Try to locate candle.exe in PATH
    process_result where_result =
        execute_process("where", {"candle.exe"}, "", nullptr, nullptr, 2);
    wix_found = where_result.success && !where_result.stdout_output.empty();

    if (!wix_found) {
      // Check WiX Toolset common installation paths
      std::vector<std::string> wix_paths = {
          "C:\\Program Files\\WiX Toolset\\bin\\candle.exe",
          "C:\\Program Files (x86)\\WiX Toolset\\bin\\candle.exe",
          "C:\\Program Files\\WiX Toolset*\\bin\\candle.exe",
          "C:\\Program Files (x86)\\WiX Toolset*\\bin\\candle.exe"};

      for (const auto &path_pattern : wix_paths) {
        if (path_pattern.find('*') != std::string::npos) {
          // Wildcard path, try to find matching directories
          std::string base_dir = path_pattern.substr(0, path_pattern.find('*'));
          if (std::filesystem::exists(base_dir)) {
            for (const auto &entry :
                 std::filesystem::directory_iterator(base_dir)) {
              if (entry.is_directory()) {
                std::string potential_path =
                    entry.path().string() + "\\bin\\candle.exe";
                if (std::filesystem::exists(potential_path)) {
                  wix_found = true;
                  break;
                }
              }
            }
          }
        } else if (std::filesystem::exists(path_pattern)) {
          wix_found = true;
          break;
        }
      }
    }
#endif

    if (!wix_found) {
      logger::print_warning("WiX Toolset not found. To create MSI packages, "
                            "please install WiX Toolset:");
      logger::print_status(
          "  1. Download from https://wixtoolset.org/releases/");
      logger::print_status(
          "  2. Install WiX Toolset and Visual Studio extension if needed");
      logger::print_status("  3. Make sure WiX bin directory is in your PATH");
      logger::print_status(
          "  4. Run the package command again with --type WIX");
      logger::print_status(
          "You can also use --type ZIP for a simpler package format");
      return false;
    }

    return true;
  } else if (gen_upper == "DEB") {
    // Check for dpkg tools
    bool dpkg_found = false;

#ifdef _WIN32
    // DEB generator not well-supported on Windows
    logger::print_warning("DEB generator is not well-supported on Windows.");
    logger::print_status("  Consider using --type ZIP instead for Windows.");
    logger::print_status("  If you need .deb packages, use WSL or a Linux VM.");
    return false;
#else
    // Check for dpkg-deb
    process_result which_result =
        execute_process("which", {"dpkg-deb"}, "", nullptr, nullptr, 2);
    dpkg_found = which_result.success && !which_result.stdout_output.empty();

    if (!dpkg_found) {
      logger::print_warning("dpkg tools not found. To create .deb packages, "
                            "please install dpkg tools:");
      logger::print_status("  On Ubuntu/Debian: sudo apt-get install dpkg-dev");
      logger::print_status("  On Fedora/RHEL:  sudo dnf install dpkg-dev");
      logger::print_status(
          "  Run the package command again after installation");
      return false;
    }
#endif

    return true;
  } else if (gen_upper == "RPM") {
    // Check for rpm tools
    bool rpm_found = false;

#ifdef _WIN32
    // RPM generator not well-supported on Windows
    logger::print_warning("RPM generator is not well-supported on Windows.");
    logger::print_status("  Consider using --type ZIP instead for Windows.");
    logger::print_status("  If you need .rpm packages, use WSL or a Linux VM.");
    return false;
#else
    // Check for rpmbuild
    process_result which_result =
        execute_process("which", {"rpmbuild"}, "", nullptr, nullptr, 2);
    rpm_found = which_result.success && !which_result.stdout_output.empty();

    if (!rpm_found) {
      logger::print_warning("rpmbuild not found. To create .rpm packages, "
                            "please install rpm tools:");
      logger::print_status("  On Ubuntu/Debian: sudo apt-get install rpm");
      logger::print_status("  On Fedora/RHEL:  sudo dnf install rpm-build");
      logger::print_status(
          "  Run the package command again after installation");
      return false;
    }
#endif

    return true;
  }

  // Other generators are generally available with CMake/CPack
  return true;
}

/**
 * @brief Moves files from source directory to destination directory
 *
 * @param source_dir Source directory
 * @param dest_dir Destination directory
 * @param file_filter Optional filter function to select which files to move
 * @return int Number of files moved
 */
static int move_files_to_directory(
    const std::filesystem::path &source_dir,
    const std::filesystem::path &dest_dir,
    std::function<bool(const std::filesystem::path &)> file_filter = nullptr) {
  int files_moved = 0;

  if (!std::filesystem::exists(source_dir) ||
      !std::filesystem::is_directory(source_dir)) {
    logger::print_verbose("Source directory does not exist: " +
                          source_dir.string());
    return 0;
  }

  if (!std::filesystem::exists(dest_dir)) {
    try {
      std::filesystem::create_directories(dest_dir);
      logger::print_verbose("Created destination directory: " +
                            dest_dir.string());
    } catch (const std::exception &ex) {
      logger::print_warning("Failed to create destination directory: " +
                            std::string(ex.what()));
      return 0;
    }
  }

  try {
    for (const auto &entry : std::filesystem::directory_iterator(source_dir)) {
      if (entry.is_regular_file()) {
        // Skip if a filter is provided and it returns false
        if (file_filter && !file_filter(entry.path())) {
          continue;
        }

        std::filesystem::path dest_path = dest_dir / entry.path().filename();

        // Remove destination file if it exists
        if (std::filesystem::exists(dest_path)) {
          std::filesystem::remove(dest_path);
        }

        // Copy file to destination and remove source
        std::filesystem::copy_file(entry.path(), dest_path);
        std::filesystem::remove(entry.path());

        logger::print_verbose("Moved file to workspace packages: " +
                              dest_path.string());
        files_moved++;
      }
    }
  } catch (const std::exception &ex) {
    logger::print_warning("Error moving files: " + std::string(ex.what()));
  }

  return files_moved;
}

/**
 * @brief Package a single project
 *
 * @param project_dir Project directory
 * @param project_config Project configuration
 * @param build_config Build configuration
 * @param skip_build Skip building flag
 * @param generators Package generators to use
 * @param verbose Verbose flag
 * @param ctx Command context
 * @param workspace_package_dir Optional workspace package directory to move
 * packages to
 * @return bool Success flag
 */
static bool package_single_project(
    const std::filesystem::path &project_dir, toml_reader &project_config,
    const std::string &build_config, bool skip_build,
    const std::vector<std::string> &generators, bool verbose,
    const cforge_context_t *ctx,
    const std::filesystem::path &workspace_package_dir = "") {
  // Get project name for verbose logging
  std::string project_name =
      project_config.get_string("project.name", "cpp-project");
  std::string project_version =
      project_config.get_string("project.version", "1.0.0");
  logger::print_verbose("Packaging project: " + project_name + " version " +
                        project_version);

  // Get base build directory
  std::string base_build_dir =
      project_config.get_string("build.build_dir", "build");
  logger::print_verbose("Base build directory: " + base_build_dir);

  // Get the config-specific build directory
  std::filesystem::path build_dir =
      get_build_dir_for_config(base_build_dir, build_config);
  logger::print_verbose("Config-specific build directory: " +
                        build_dir.string());

  // Make build_dir absolute if it's relative
  if (build_dir.is_relative()) {
    build_dir = project_dir / build_dir;
  }

  // Check if build directory exists
  bool build_dir_exists = std::filesystem::exists(build_dir);
  bool cache_exists = std::filesystem::exists(build_dir / "CMakeCache.txt");

  logger::print_verbose("Build directory exists: " +
                        std::string(build_dir_exists ? "yes" : "no"));
  logger::print_verbose("CMakeCache.txt exists: " +
                        std::string(cache_exists ? "yes" : "no"));

  // If build directory doesn't exist or CMakeCache.txt is missing, build the
  // project first
  if (!build_dir_exists || !cache_exists) {
    if (skip_build) {
      logger::print_error("Build directory or CMakeCache.txt not found, but "
                          "--no-build was specified");
      logger::print_status("Run 'cforge build --config " + build_config +
                           "' first");
      logger::print_status("Expected build directory: " + build_dir.string());
      return false;
    }

    logger::print_status(
        "Build directory not found or incomplete, building project first...");

    // Create a modified context with the correct configuration
    cforge_context_t build_ctx;

    // Zero-initialize the context to avoid undefined behavior
    memset(&build_ctx, 0, sizeof(cforge_context_t));

    // Copy only the essential fields - working_dir is a char array
    std::string safe_path = project_dir.string();
    strncpy(build_ctx.working_dir, safe_path.c_str(),
            sizeof(build_ctx.working_dir) - 1);
    build_ctx.working_dir[sizeof(build_ctx.working_dir) - 1] =
        '\0'; // Ensure null termination

    // Copy verbosity
    if (ctx->args.verbosity) {
      build_ctx.args.verbosity = strdup(ctx->args.verbosity);
    }

    // Safely copy the command structure
    build_ctx.args.command = strdup("build");

    // Set the build configuration
    build_ctx.args.config = strdup(build_config.c_str());

    // Allocate space for args to pass special flags to the build command
    // Use a simpler generator to avoid problems with Ninja Multi-Config
    build_ctx.args.arg_count = 4; // -G "generator" + --config CONFIG_NAME
    build_ctx.args.args = (cforge_string_t *)malloc(build_ctx.args.arg_count *
                                                    sizeof(cforge_string_t));

    // Set the generator flag
    build_ctx.args.args[0] = strdup("-G");
    build_ctx.args.args[1] = strdup(get_simple_generator().c_str());

    // Add explicit --config parameter to ensure build uses correct config
    // This is needed to ensure we don't use Debug when Release is specified
    build_ctx.args.args[2] = strdup("--config");
    build_ctx.args.args[3] =
        strdup(build_ctx.args.config ? build_ctx.args.config : "Release");

    // Build the project
    bool build_success = build_project(&build_ctx);

    // Clean up allocated memory
    if (build_ctx.args.command) {
      free((void *)build_ctx.args.command);
    }
    if (build_ctx.args.config) {
      free((void *)build_ctx.args.config);
    }
    if (build_ctx.args.verbosity) {
      free((void *)build_ctx.args.verbosity);
    }

    // Clean up args array
    if (build_ctx.args.args) {
      for (int i = 0; i < build_ctx.args.arg_count; i++) {
        if (build_ctx.args.args[i]) {
          free(build_ctx.args.args[i]);
        }
      }
      free(build_ctx.args.args);
    }

    if (!build_success) {
      logger::print_error("Failed to build the project");
      return false;
    }

    // After building, check if build dir now exists
    bool build_dir_exists_now = std::filesystem::exists(build_dir);
    logger::print_verbose("Build directory exists after build: " +
                          std::string(build_dir_exists_now ? "yes" : "no"));

    // If the directory still doesn't exist, we need to check other common
    // formats
    if (!build_dir_exists_now) {
      logger::print_status("Searching for build directory after build...");

      // Try to find the actual build directory created
      std::filesystem::path parent_dir = project_dir;

      // Try different build patterns - add more common formats, especially with
      // and without hyphen
      std::vector<std::string> patterns = {
          "build-" + build_config,
          "build-" + std::string(build_config.begin(), build_config.end()),
          "build" + build_config, // No separator
          "build_" + build_config,
          "build/" + build_config,
          "build-" + std::string(build_config.begin(), build_config.end()),
          "build"};

      // Try lowercase versions too
      std::string config_lower = build_config;
      std::transform(config_lower.begin(), config_lower.end(),
                     config_lower.begin(), ::tolower);
      patterns.push_back("build-" + config_lower);
      patterns.push_back("build_" + config_lower);

      // Find any build directory by inspecting subdirectories of project_dir
      bool found_build_dir = false;
      if (!found_build_dir) {
        logger::print_status("Looking for build directories in project...");
        try {
          for (const auto &entry :
               std::filesystem::directory_iterator(parent_dir)) {
            if (entry.is_directory()) {
              std::string dirname = entry.path().filename().string();
              if (dirname.find("build") != std::string::npos ||
                  dirname.find("Build") != std::string::npos) {
                // Check if this has CMake files
                if (std::filesystem::exists(entry.path() / "CMakeCache.txt")) {
                  build_dir = entry.path();
                  logger::print_status("Found build directory by inspection: " +
                                       build_dir.string());
                  found_build_dir = true;
                  break;
                }

                // Also check subdirectories for common patterns
                for (const auto &subdir :
                     std::filesystem::directory_iterator(entry.path())) {
                  if (subdir.is_directory()) {
                    std::string subdirname = subdir.path().filename().string();
                    if (subdirname == build_config ||
                        subdirname == config_lower || subdirname == "Debug" ||
                        subdirname == "Release") {

                      if (std::filesystem::exists(subdir.path() /
                                                  "CMakeCache.txt")) {
                        build_dir = subdir.path();
                        logger::print_status(
                            "Found build subdirectory by inspection: " +
                            build_dir.string());
                        found_build_dir = true;
                        break;
                      }
                    }
                  }
                }

                if (found_build_dir)
                  break;
              }
            }
          }
        } catch (const std::exception &ex) {
          logger::print_verbose("Error inspecting directories: " +
                                std::string(ex.what()));
        }
      }

      for (const auto &pattern : patterns) {
        std::filesystem::path check_dir = parent_dir / pattern;
        logger::print_verbose("Checking " + check_dir.string());

        if (std::filesystem::exists(check_dir)) {
          build_dir = check_dir;
          logger::print_status("Found build directory: " + build_dir.string());
          found_build_dir = true;
          break;
        }
      }

      // If we still can't find it, check recursive for any CMakeCache.txt
      if (!found_build_dir) {
        logger::print_status("Searching for CMake build directories...");

        for (const auto &entry :
             std::filesystem::recursive_directory_iterator(parent_dir)) {
          if (entry.is_regular_file() &&
              entry.path().filename() == "CMakeCache.txt") {
            build_dir = entry.path().parent_path();
            logger::print_status("Found CMake build directory: " +
                                 build_dir.string());
            found_build_dir = true;
            break;
          }
        }
      }

      // Last resort - try build/bin/Debug directory which might contain
      // executables
      if (!found_build_dir) {
        std::filesystem::path bin_dir =
            parent_dir / "build" / "bin" / build_config;
        if (std::filesystem::exists(bin_dir)) {
          // Go up two levels to get the build directory
          build_dir = bin_dir.parent_path().parent_path();
          logger::print_status("Found build directory via bin folder: " +
                               build_dir.string());
          found_build_dir = true;
        }
      }

      // After all that searching, if we still can't find it, we fail
      if (!std::filesystem::exists(build_dir)) {
        logger::print_error(
            "Could not find build directory after building project");
        return false;
      }
    }
  } else if (!skip_build) {
    // Always rebuild to ensure we have the latest version
    logger::print_status("Rebuilding project before packaging...");

    // Create a modified context with the correct configuration
    cforge_context_t build_ctx;

    // Zero-initialize the context to avoid undefined behavior
    memset(&build_ctx, 0, sizeof(cforge_context_t));

    // Copy only the essential fields - working_dir is a char array
    std::string safe_path = project_dir.string();
    strncpy(build_ctx.working_dir, safe_path.c_str(),
            sizeof(build_ctx.working_dir) - 1);
    build_ctx.working_dir[sizeof(build_ctx.working_dir) - 1] =
        '\0'; // Ensure null termination

    // Copy verbosity
    if (ctx->args.verbosity) {
      build_ctx.args.verbosity = strdup(ctx->args.verbosity);
    }

    // Safely copy the command structure
    build_ctx.args.command = strdup("build");

    // Set the build configuration
    build_ctx.args.config = strdup(build_config.c_str());

    // Allocate space for args to pass special flags to the build command
    // Use a simpler generator to avoid problems with Ninja Multi-Config
    build_ctx.args.arg_count = 4; // -G "generator" + --config CONFIG_NAME
    build_ctx.args.args = (cforge_string_t *)malloc(build_ctx.args.arg_count *
                                                    sizeof(cforge_string_t));

    // Set the generator flag
    build_ctx.args.args[0] = strdup("-G");
    build_ctx.args.args[1] = strdup(get_simple_generator().c_str());

    // Add explicit --config parameter to ensure build uses correct config
    // This is needed to ensure we don't use Debug when Release is specified
    build_ctx.args.args[2] = strdup("--config");
    build_ctx.args.args[3] =
        strdup(build_ctx.args.config ? build_ctx.args.config : "Release");

    // Build the project
    bool build_success = build_project(&build_ctx);

    // Clean up allocated memory
    if (build_ctx.args.command) {
      free((void *)build_ctx.args.command);
    }
    if (build_ctx.args.config) {
      free((void *)build_ctx.args.config);
    }
    if (build_ctx.args.verbosity) {
      free((void *)build_ctx.args.verbosity);
    }

    // Clean up args array
    if (build_ctx.args.args) {
      for (int i = 0; i < build_ctx.args.arg_count; i++) {
        if (build_ctx.args.args[i]) {
          free(build_ctx.args.args[i]);
        }
      }
      free(build_ctx.args.args);
    }

    if (!build_success) {
      logger::print_error("Failed to build the project");
      return false;
    }
  } else {
    logger::print_status("Skipping build as requested with --no-build");
  }

  // Verify that the build directory now exists
  if (!std::filesystem::exists(build_dir)) {
    logger::print_error("Build directory still doesn't exist after build: " +
                        build_dir.string());
    return false;
  }

  // Use generators from config or default ones
  std::vector<std::string> project_generators = generators;
  if (project_generators.empty()) {
    project_generators = project_config.get_string_array("package.generators");
    if (project_generators.empty()) {
      project_generators = get_default_generators();
    } else {
      project_generators = uppercase_generators(project_generators);
    }
  }

  // Filter generators to only include those with tools installed
  std::vector<std::string> available_generators;
  for (const auto &generator : project_generators) {
    if (check_generator_tools_installed(generator)) {
      available_generators.push_back(generator);
    } else {
      logger::print_warning("Skipping generator " + generator +
                            " because required tools are not installed");
    }
  }

  if (available_generators.empty()) {
    logger::print_error("No available package generators. Please install "
                        "required tools or specify different generators.");
    return false;
  }

  // Log the generators being used
  if (!available_generators.empty()) {
    std::string gen_str = "Using generators: ";
    for (size_t i = 0; i < available_generators.size(); ++i) {
      if (i > 0)
        gen_str += ", ";
      gen_str += available_generators[i];
    }
    logger::print_status(gen_str);
  }

  // Package the project using the project_name and project_version already
  // defined above
  bool cpack_success = run_cpack(build_dir, available_generators, build_config,
                                 verbose, project_name, project_version);

  // If successful and we have a workspace package directory, move packages
  // there
  if (cpack_success && !workspace_package_dir.empty()) {
    // Find the project's package directory
    std::filesystem::path project_package_dir = project_dir / "packages";

    if (std::filesystem::exists(project_package_dir)) {
      logger::print_verbose("Moving packages from project directory to "
                            "workspace packages directory");

      // Move all package files to the workspace package directory
      int files_moved =
          move_files_to_directory(project_package_dir, workspace_package_dir,
                                  [](const std::filesystem::path &path) {
                                    return is_package_file(path);
                                  });

      if (files_moved > 0) {
        logger::print_verbose("Moved " + std::to_string(files_moved) +
                              " package files to workspace directory");
      } else {
        logger::print_verbose(
            "No package files were moved to workspace directory");
      }
    }
  }

  return cpack_success;
}

/**
 * @brief List all package files in a directory
 *
 * @param dir Directory to search for package files
 * @param project_name Optional project name to filter by
 * @param exclude_intermediate Whether to exclude intermediate files
 * @return std::vector<std::filesystem::path> List of package files
 */
static std::vector<std::filesystem::path>
list_packages(const std::filesystem::path &dir,
              const std::string &project_name = "",
              bool exclude_intermediate = true) {
  std::vector<std::filesystem::path> packages;

  if (!std::filesystem::exists(dir)) {
    return packages;
  }

  try {
    for (const auto &entry : std::filesystem::directory_iterator(dir)) {
      if (!entry.is_regular_file()) {
        continue;
      }

      std::string filename = entry.path().filename().string();

      // Skip folders like _CPack_Packages and other intermediate paths
      if (exclude_intermediate &&
          (entry.path().string().find("_CPack_Packages") != std::string::npos ||
           entry.path().string().find("temp") != std::string::npos ||
           entry.path().string().find("_tmp") != std::string::npos)) {
        continue;
      }

      if (is_package_file(filename)) {
        // If project name is specified, check if the package belongs to the
        // project
        if (!project_name.empty()) {
          if (filename.find(project_name) != std::string::npos) {
            packages.push_back(entry.path());
          }
        } else {
          packages.push_back(entry.path());
        }
      }
    }
  } catch (const std::exception &ex) {
    logger::print_verbose("Error listing packages: " + std::string(ex.what()));
  }

  // Sort packages by modification time (newest first)
  std::sort(packages.begin(), packages.end(),
            [](const std::filesystem::path &a, const std::filesystem::path &b) {
              return std::filesystem::last_write_time(a) >
                     std::filesystem::last_write_time(b);
            });

  return packages;
}

/**
 * @brief Join a vector of strings into a single string with a delimiter
 *
 * @param strings Vector of strings to join
 * @param delimiter Delimiter to use between strings
 * @return std::string Joined string
 */
static std::string join_strings(const std::vector<std::string> &strings,
                                const std::string &delimiter) {
  std::string result;
  bool first = true;

  for (const auto &str : strings) {
    if (!first) {
      result += delimiter;
    }
    result += str;
    first = false;
  }

  return result;
}

/**
 * @brief Handle the 'package' command
 *
 * @param ctx Context containing parsed arguments
 * @return cforge_int_t Exit code (0 for success)
 */
cforge_int_t cforge_cmd_package(const cforge_context_t *ctx) {
  logger::print_status("Starting packaging process...");

  // Check if this is a workspace
  std::filesystem::path current_dir = std::filesystem::path(ctx->working_dir);
  std::filesystem::path workspace_file = current_dir / WORKSPACE_FILE;
  bool is_workspace = std::filesystem::exists(workspace_file);

  // Parse common parameters

  // Get the config - default is empty initially
  std::string config_name;

  // Extract configuration from command line arguments
  for (int i = 0; i < ctx->args.arg_count; ++i) {
    std::string arg = ctx->args.args[i];
    if (arg == "--config" || arg == "-c") {
      if (i + 1 < ctx->args.arg_count) {
        config_name = ctx->args.args[i + 1];
        logger::print_verbose("Using configuration from command line: " +
                              config_name);
        break;
      }
    } else if (arg.substr(0, 9) == "--config=") {
      config_name = arg.substr(9);
      logger::print_verbose("Using configuration from command line: " +
                            config_name);
      break;
    }
  }

  // Check ctx.args.config if config_name is still empty
  if (config_name.empty() && ctx->args.config != nullptr &&
      strlen(ctx->args.config) > 0) {
    config_name = ctx->args.config;
    logger::print_verbose("Using configuration from context: " + config_name);
  }

  // If still empty, default to Release
  if (config_name.empty()) {
    config_name = "Release"; // Default to Release if not specified
    logger::print_verbose("No configuration specified, using default: " +
                          config_name);
  }

  // Normalize standard config names
  std::string config_lower = string_to_lower(config_name);
  if (config_lower == "debug" || config_lower == "release" ||
      config_lower == "relwithdebinfo" || config_lower == "minsizerel") {
    config_name = config_lower;
    config_name[0] = std::toupper(config_name[0]);
  }

  logger::print_status("Using build configuration: " + config_name);

  // Check for build first flag
  bool skip_build = false;
  if (ctx->args.args) {
    for (int i = 0; i < ctx->args.arg_count; ++i) {
      if (strcmp(ctx->args.args[i], "--no-build") == 0) {
        skip_build = true;
        break;
      }
    }
  }

  // Get verbose flag
  bool verbose = logger::get_verbosity() == log_verbosity::VERBOSITY_VERBOSE;

  // Get generators from command line if specified
  std::vector<std::string> generators;
  if (ctx->args.args) {
    for (int i = 0; i < ctx->args.arg_count; ++i) {
      if ((strcmp(ctx->args.args[i], "--type") == 0 ||
           strcmp(ctx->args.args[i], "-t") == 0) &&
          i + 1 < ctx->args.arg_count) {
        std::string gen = ctx->args.args[i + 1];
        // Uppercase the generator name
        std::transform(gen.begin(), gen.end(), gen.begin(), ::toupper);
        generators.push_back(gen);
        logger::print_verbose("Using generator from command line: " + gen);
        break;
      }
    }
  }

  // Check for specific project in workspace
  std::string specific_project;
  if (ctx->args.project) {
    specific_project = ctx->args.project;
  } else {
    for (int i = 0; i < ctx->args.arg_count; ++i) {
      if ((strcmp(ctx->args.args[i], "--project") == 0 ||
           strcmp(ctx->args.args[i], "-p") == 0) &&
          i + 1 < ctx->args.arg_count) {
        specific_project = ctx->args.args[i + 1];
        break;
      }
    }
  }

  try {
    if (is_workspace) {
<<<<<<< HEAD
      // Consolidated workspace packaging logic
      logger::print_status("Packaging in workspace context: " + current_dir.string());
      toml_reader ws_config(toml::parse_file(workspace_file.string()));
      std::string workspace_name = ws_config.get_string("workspace.name", current_dir.filename().string());
      // Gather project names
      std::vector<std::string> proj_names = ws_config.get_string_array("workspace.projects");
      if (proj_names.empty()) {
        for (const auto &entry : std::filesystem::directory_iterator(current_dir)) {
          if (entry.is_directory() && std::filesystem::exists(entry.path() / CFORGE_FILE)
              && entry.path().filename() != "build") {
            proj_names.push_back(entry.path().filename().string());
          }
        }
      }
      if (proj_names.empty()) {
        logger::print_error("No projects found in workspace");
        return 1;
      }
      // Topologically sort projects
      auto sorted_names = topo_sort_projects(current_dir, proj_names);
      // Build workspace_project list
      std::vector<workspace_project> projects;
      std::string main_project = ws_config.get_string("workspace.main_project", "");
      for (const auto &name : sorted_names) {
        workspace_project wp; wp.name = name; wp.path = current_dir / name;
        wp.is_startup_project = (main_project == name);
        projects.push_back(wp);
      }
      // Build all projects if requested
      if (!skip_build) {
        logger::print_status("Building all projects...");
        cforge_context_t build_ctx = *ctx;
        build_ctx.args.command = strdup("build");
        build_ctx.args.config = strdup(config_name.c_str());
        if (verbose) build_ctx.args.verbosity = strdup("verbose");
        int build_res = cforge_cmd_build(&build_ctx);
        free(build_ctx.args.command); free(build_ctx.args.config);
        if (build_ctx.args.verbosity) free(build_ctx.args.verbosity);
        if (build_res != 0) {
          logger::print_error("Build failed");
          return 1;
        }
      } else {
        logger::print_status("Skipping build as requested");
      }
      // Create consolidated workspace package
      bool pkg_res = create_workspace_package(workspace_name, projects, config_name, verbose, current_dir);
      return pkg_res ? 0 : 1;
=======
        // Consolidated workspace packaging
        logger::print_status("Packaging in workspace context: " + current_dir.string());

        // Load workspace configuration
        toml::table workspace_table;
        try {
            workspace_table = toml::parse_file(workspace_file.string());
        } catch (const toml::parse_error &e) {
            logger::print_error("Failed to parse workspace configuration: " + std::string(e.what()));
            return 1;
        }
        toml_reader workspace_config(workspace_table);

        // Determine build configuration and generators from workspace config
        if (config_name.empty()) {
            config_name = workspace_config.get_string("workspace.build_type", "Debug");
        }
        if (generators.empty()) {
            auto ws_gens = workspace_config.get_string_array("package.generators");
            if (!ws_gens.empty()) {
                generators = uppercase_generators(ws_gens);
            } else {
                generators = get_default_generators();
            }
        }

        // Build all projects if needed
        if (!skip_build) {
            logger::print_status("Building all projects in workspace before packaging...");
            cforge_context_t build_ctx;
            memset(&build_ctx, 0, sizeof(build_ctx));
            strncpy(build_ctx.working_dir, ctx->working_dir, sizeof(build_ctx.working_dir) - 1);
            build_ctx.working_dir[sizeof(build_ctx.working_dir) - 1] = '\0';
            build_ctx.args.command = strdup("build");
            build_ctx.args.config = strdup(config_name.c_str());
            if (verbose) {
                build_ctx.args.verbosity = strdup("verbose");
            }
            int res = cforge_cmd_build(&build_ctx);
            free(build_ctx.args.command);
            free(build_ctx.args.config);
            if (build_ctx.args.verbosity) free(build_ctx.args.verbosity);
            if (res != 0) {
                logger::print_error("Workspace build failed");
                return 1;
            }
        }

        // Load workspace and get projects
        workspace ws;
        if (!ws.load(current_dir)) {
            logger::print_error("Failed to load workspace for packaging");
            return 1;
        }
        auto projects = ws.get_projects();

        // Create consolidated workspace package
        bool success = create_workspace_package(ws.get_name(), projects, config_name, verbose, current_dir);
        return success ? 0 : 1;
>>>>>>> 32fbdba8
    } else {
      // Handle single project packaging
      logger::print_status("Packaging in single project context");

      // Check if this is a valid cforge project
      std::filesystem::path config_path = current_dir / CFORGE_FILE;
      if (!std::filesystem::exists(config_path)) {
        logger::print_error("Not a valid cforge project (missing " +
                            std::string(CFORGE_FILE) + ")");
        return 1;
      }

      // Load project configuration
      toml::table config_table;
      try {
        config_table = toml::parse_file(config_path.string());
      } catch (const toml::parse_error &e) {
        logger::print_error("Failed to parse " + std::string(CFORGE_FILE) +
                            ": " + std::string(e.what()));
        return 1;
      }

      toml_reader project_config(config_table);

      // Get project name
      std::string project_name = project_config.get_string("project.name", "");
      if (project_name.empty()) {
        project_name = std::filesystem::path(current_dir).filename().string();
      }

      // Get project version
      std::string project_version =
          project_config.get_string("project.version", "0.1.0");

      // Log project info
      logger::print_status("Project: " + project_name);
      logger::print_status("Version: " + project_version);
      logger::print_status("Configuration: " + config_name);

      // Check if packaging is enabled
      if (!project_config.get_bool("package.enabled", true)) {
        logger::print_error("Packaging is disabled for this project");
        logger::print_status(
            "Set 'package.enabled = true' in cforge.toml to enable packaging");
        return 1;
      }

      // Build the project if needed
      if (!skip_build) {
        logger::print_status("Building project before packaging...");

        if (!build_project(ctx)) {
          logger::print_error("Build failed, cannot continue with packaging");
          return 1;
        }

      } else {
        logger::print_status("Skipping build as requested");
      }

      // If no generators specified, check project
      if (generators.empty()) {
        generators = project_config.get_string_array("package.generators");

        if (generators.empty()) {
          // Use default generators for the platform
          generators = get_default_generators();
        } else {
          // Make sure all generators are uppercase
          for (auto &gen : generators) {
            std::transform(gen.begin(), gen.end(), gen.begin(), ::toupper);
          }
        }
      }

      logger::print_status("Using package generators: " +
                           join_strings(generators, ", "));

      // Determine build directory
      std::string build_dir_name =
          project_config.get_string("build.build_dir", "build");
      std::filesystem::path build_dir = current_dir / build_dir_name;
      std::filesystem::path config_build_dir =
          get_build_dir_for_config(build_dir.string(), config_name);

      // Run CPack
      bool result = run_cpack(config_build_dir, generators, config_name,
                              verbose, project_name, project_version);

      if (!result) {
        logger::print_error("Packaging failed");
        return 1;
      }

      logger::print_success("Packaging completed successfully");

      return 0;
    }
  } catch (const std::exception &e) {
    logger::print_error(std::string("Packaging exception: ") + e.what());
    return 1;
  }

  return 0;
}<|MERGE_RESOLUTION|>--- conflicted
+++ resolved
@@ -12,7 +12,6 @@
 #include "core/process_utils.hpp"
 #include "core/toml_reader.hpp"
 #include "core/workspace.hpp"
-#include "core/workspace_utils.hpp"
 
 #include <algorithm>
 #include <chrono>
@@ -320,44 +319,11 @@
  */
 static bool
 create_workspace_package(const std::string &workspace_name,
-                         const std::vector<workspace_project> &/*unused*/,
-                         const std::string &build_config,
-                         bool verbose,
+                         const std::vector<workspace_project> &projects,
+                         const std::string &build_config, bool verbose,
                          const std::filesystem::path &workspace_dir) {
   logger::print_status("Creating consolidated workspace package...");
 
-<<<<<<< HEAD
-  // Load workspace.toml to get build folder name
-  toml_reader ws_cfg;
-  ws_cfg.load((workspace_dir / WORKSPACE_FILE).string());
-  std::string ws_build = ws_cfg.get_string("workspace.build_dir", "build");
-
-  // Compute the config-specific build directory
-  std::filesystem::path build_base = workspace_dir / ws_build;
-  std::filesystem::path config_build =
-      get_build_dir_for_config(build_base.string(), build_config);
-
-  // Prepare staging area
-  std::filesystem::path staging = workspace_dir / "packages" / "staging";
-  if (std::filesystem::exists(staging)) std::filesystem::remove_all(staging);
-  std::filesystem::create_directories(staging);
-  logger::print_verbose("Staging area: " + staging.string());
-
-  int copied = 0;
-  // Copy binaries
-  for (const auto &sub : {std::string("bin"), std::string("lib")}) {
-    std::filesystem::path src = config_build / sub;
-    if (!std::filesystem::exists(src)) continue;
-    std::filesystem::path dst = staging / sub;
-    std::filesystem::create_directories(dst);
-    for (auto &e : std::filesystem::directory_iterator(src)) {
-      if (e.is_regular_file()) {
-        auto dest = dst / e.path().filename();
-        std::filesystem::copy_file(e.path(), dest,
-                                   std::filesystem::copy_options::overwrite_existing);
-        copied++;
-        if (verbose) logger::print_verbose("Copied " + e.path().string());
-=======
   // Create a staging area for all project outputs
   std::filesystem::path staging_dir = workspace_dir / "packages" / "staging";
   if (std::filesystem::exists(staging_dir)) {
@@ -520,30 +486,151 @@
       } catch (const std::exception &ex) {
         logger::print_warning("Failed to copy README: " +
                               std::string(ex.what()));
->>>>>>> 32fbdba8
-      }
-    }
-  }
-  if (copied == 0) {
-    logger::print_warning("No binaries found in workspace build directory");
+      }
+    }
+  }
+
+  if (copied_files == 0) {
+    logger::print_warning("No binary files were found from any project");
     return false;
   }
 
-  // Add a simple workspace README
-  std::ofstream readme(staging / "README.md");
-  readme << "# " << workspace_name << " Workspace Package\n";
-  readme.close();
-
-  // Now zip the staging folder
-  std::filesystem::path pkg_dir = workspace_dir / "packages";
-  std::filesystem::path out_zip =
-      pkg_dir / (workspace_name + "-" + build_config + ".zip");
-  if (std::filesystem::exists(out_zip)) std::filesystem::remove(out_zip);
+  // Create a README for the workspace package
+  std::filesystem::path workspace_readme = staging_dir / "README.md";
+  try {
+    std::ofstream readme_file(workspace_readme);
+    readme_file << "# " << workspace_name << " Workspace\n\n";
+    readme_file << "This package contains the following projects:\n\n";
+
+    for (const auto &project : projects) {
+      readme_file << "- **" << project.name << "**\n";
+    }
+
+    readme_file << "\nEach project is in its own subdirectory.\n";
+    readme_file.close();
+  } catch (const std::exception &ex) {
+    logger::print_warning("Failed to create workspace README: " +
+                          std::string(ex.what()));
+  }
+
+  // Create the workspace package
+  std::filesystem::path packages_dir = workspace_dir / "packages";
+  std::string config_lower = build_config;
+  std::transform(config_lower.begin(), config_lower.end(), config_lower.begin(),
+                 ::tolower);
+
+  // Format package filename: workspace-version-platform-config.zip
+  std::string version = "1.0.0"; // Default version
+  std::string package_filename =
+      workspace_name + "-" + version + "-win64-" + config_lower + ".zip";
+  std::filesystem::path output_file = packages_dir / package_filename;
+
+  // Remove existing package if it exists
+  if (std::filesystem::exists(output_file)) {
+    try {
+      std::filesystem::remove(output_file);
+    } catch (const std::exception &ex) {
+      logger::print_warning("Failed to remove existing package: " +
+                            std::string(ex.what()));
+    }
+  }
+
+  // Create the zip file
+  logger::print_status("Creating workspace package: " + package_filename);
+
+  bool success = false;
+
+#ifdef _WIN32
+  // Windows-specific PowerShell implementation
+  std::string zip_cmd = "powershell";
+  std::vector<std::string> cmd_args;
+  cmd_args.push_back("-Command");
+
+  // Create PowerShell command to compress staging directory
+  std::string ps_cmd = "Compress-Archive -Path \"" + staging_dir.string() +
+                       "\\*\" -DestinationPath \"" + output_file.string() +
+                       "\" -Force";
+
+  // Ensure Windows path format
+  std::string safe_ps_cmd = ps_cmd;
+  std::replace(safe_ps_cmd.begin(), safe_ps_cmd.end(), '/', '\\');
+  cmd_args.push_back(safe_ps_cmd);
+
+  // Print command for debugging
+  logger::print_status("Executing ZIP command: " + zip_cmd + " " + safe_ps_cmd);
+
+  // Execute the command with explicit capture of output
+  process_result result =
+      execute_process(zip_cmd, cmd_args, workspace_dir.string(), nullptr,
+                      nullptr, 60); // 60 second timeout
+
+  if (result.success) {
+    logger::print_verbose("PowerShell command output: " + result.stdout_output);
+    success = true;
+  } else {
+    logger::print_error("PowerShell command failed with exit code: " +
+                        std::to_string(result.exit_code));
+
+    // Use our fancy error formatter for the output
+    if (!result.stderr_output.empty()) {
+      std::string formatted_output = format_build_errors(result.stderr_output);
+      if (formatted_output.empty()) {
+        // Successful formatting already printed the output
+      } else {
+        // Fall back to simple error message if formatting failed or returned
+        // content
+        logger::print_error("Error output: " + formatted_output);
+      }
+    }
+
+    success = false;
+  }
+#else
+  // macOS and Linux implementation using zip command
   std::string zip_cmd = "zip";
-  std::vector<std::string> args = {"-r", out_zip.string(), "bin", "lib", "README.md"};
-  bool ok = execute_tool(zip_cmd, args, staging.string(), "Workspace ZIP Package", verbose);
-  if (ok) logger::print_success("Workspace package created: " + out_zip.string());
-  return ok;
+  std::vector<std::string> cmd_args;
+
+  // Check if zip is available
+  if (!is_command_available("zip")) {
+    logger::print_error("The 'zip' command is not available. Please install it "
+                        "to create packages.");
+    return false;
+  }
+
+  // Create zip command arguments
+  cmd_args.push_back("-r");
+  cmd_args.push_back(output_file.string());
+  cmd_args.push_back(".");
+
+  // Execute the command from the staging directory
+  success = execute_tool(zip_cmd, cmd_args, staging_dir.string(),
+                         "Workspace ZIP Package", verbose);
+#endif
+
+  if (success) {
+    // Check that the file was actually created
+    if (std::filesystem::exists(output_file)) {
+      logger::print_success("Workspace package created: " +
+                            output_file.string());
+
+      // Clean up staging directory
+      try {
+        std::filesystem::remove_all(staging_dir);
+      } catch (const std::exception &ex) {
+        logger::print_verbose("Failed to clean up staging directory: " +
+                              std::string(ex.what()));
+      }
+
+      return true;
+    } else {
+      logger::print_error(
+          "Command reported success but package file was not found");
+      return false;
+    }
+  } else {
+    logger::print_error("Failed to create workspace package");
+    return false;
+  }
 }
 
 /**
@@ -2520,56 +2607,6 @@
 
   try {
     if (is_workspace) {
-<<<<<<< HEAD
-      // Consolidated workspace packaging logic
-      logger::print_status("Packaging in workspace context: " + current_dir.string());
-      toml_reader ws_config(toml::parse_file(workspace_file.string()));
-      std::string workspace_name = ws_config.get_string("workspace.name", current_dir.filename().string());
-      // Gather project names
-      std::vector<std::string> proj_names = ws_config.get_string_array("workspace.projects");
-      if (proj_names.empty()) {
-        for (const auto &entry : std::filesystem::directory_iterator(current_dir)) {
-          if (entry.is_directory() && std::filesystem::exists(entry.path() / CFORGE_FILE)
-              && entry.path().filename() != "build") {
-            proj_names.push_back(entry.path().filename().string());
-          }
-        }
-      }
-      if (proj_names.empty()) {
-        logger::print_error("No projects found in workspace");
-        return 1;
-      }
-      // Topologically sort projects
-      auto sorted_names = topo_sort_projects(current_dir, proj_names);
-      // Build workspace_project list
-      std::vector<workspace_project> projects;
-      std::string main_project = ws_config.get_string("workspace.main_project", "");
-      for (const auto &name : sorted_names) {
-        workspace_project wp; wp.name = name; wp.path = current_dir / name;
-        wp.is_startup_project = (main_project == name);
-        projects.push_back(wp);
-      }
-      // Build all projects if requested
-      if (!skip_build) {
-        logger::print_status("Building all projects...");
-        cforge_context_t build_ctx = *ctx;
-        build_ctx.args.command = strdup("build");
-        build_ctx.args.config = strdup(config_name.c_str());
-        if (verbose) build_ctx.args.verbosity = strdup("verbose");
-        int build_res = cforge_cmd_build(&build_ctx);
-        free(build_ctx.args.command); free(build_ctx.args.config);
-        if (build_ctx.args.verbosity) free(build_ctx.args.verbosity);
-        if (build_res != 0) {
-          logger::print_error("Build failed");
-          return 1;
-        }
-      } else {
-        logger::print_status("Skipping build as requested");
-      }
-      // Create consolidated workspace package
-      bool pkg_res = create_workspace_package(workspace_name, projects, config_name, verbose, current_dir);
-      return pkg_res ? 0 : 1;
-=======
         // Consolidated workspace packaging
         logger::print_status("Packaging in workspace context: " + current_dir.string());
 
@@ -2629,7 +2666,6 @@
         // Create consolidated workspace package
         bool success = create_workspace_package(ws.get_name(), projects, config_name, verbose, current_dir);
         return success ? 0 : 1;
->>>>>>> 32fbdba8
     } else {
       // Handle single project packaging
       logger::print_status("Packaging in single project context");
@@ -2728,8 +2764,11 @@
 
       return 0;
     }
-  } catch (const std::exception &e) {
-    logger::print_error(std::string("Packaging exception: ") + e.what());
+  } catch (const std::exception &ex) {
+    logger::print_error("Exception: " + std::string(ex.what()));
+    return 1;
+  } catch (...) {
+    logger::print_error("Unknown exception occurred");
     return 1;
   }
 
